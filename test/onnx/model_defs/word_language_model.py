# The model is from here:
#   https://github.com/pytorch/examples/blob/master/word_language_model/model.py

from typing import Optional, Tuple

import torch
import torch.nn as nn
from torch import Tensor


class RNNModel(nn.Module):
    """Container module with an encoder, a recurrent module, and a decoder."""

    def __init__(
        self,
        rnn_type,
        ntoken,
        ninp,
        nhid,
        nlayers,
        dropout=0.5,
        tie_weights=False,
        batchsize=2,
    ):
<<<<<<< HEAD
        super().__init__()
=======
        super(RNNModel, self).__init__()
>>>>>>> 8d93f6b4
        self.drop = nn.Dropout(dropout)
        self.encoder = nn.Embedding(ntoken, ninp)
        if rnn_type in ["LSTM", "GRU"]:
            self.rnn = getattr(nn, rnn_type)(ninp, nhid, nlayers, dropout=dropout)
        else:
            try:
                nonlinearity = {"RNN_TANH": "tanh", "RNN_RELU": "relu"}[rnn_type]
            except KeyError:
                raise ValueError(
                    """An invalid option for `--model` was supplied,
                                 options are ['LSTM', 'GRU', 'RNN_TANH' or 'RNN_RELU']"""
                ) from None
            self.rnn = nn.RNN(
                ninp, nhid, nlayers, nonlinearity=nonlinearity, dropout=dropout
            )
        self.decoder = nn.Linear(nhid, ntoken)

        # Optionally tie weights as in:
        # "Using the Output Embedding to Improve Language Models" (Press & Wolf 2016)
        # https://arxiv.org/abs/1608.05859
        # and
        # "Tying Word Vectors and Word Classifiers: A Loss Framework for Language Modeling" (Inan et al. 2016)
        # https://arxiv.org/abs/1611.01462
        if tie_weights:
            if nhid != ninp:
                raise ValueError(
                    "When using the tied flag, nhid must be equal to emsize"
                )
            self.decoder.weight = self.encoder.weight

        self.init_weights()

        self.rnn_type = rnn_type
        self.nhid = nhid
        self.nlayers = nlayers
        self.hidden = self.init_hidden(batchsize)

    @staticmethod
    def repackage_hidden(h):
        """Detach hidden states from their history."""
        if isinstance(h, torch.Tensor):
            return h.detach()
        else:
            return tuple(RNNModel.repackage_hidden(v) for v in h)

    def init_weights(self):
        initrange = 0.1
        self.encoder.weight.data.uniform_(-initrange, initrange)
        self.decoder.bias.data.fill_(0)
        self.decoder.weight.data.uniform_(-initrange, initrange)

    def forward(self, input, hidden):
        emb = self.drop(self.encoder(input))
        output, hidden = self.rnn(emb, hidden)
        output = self.drop(output)
        decoded = self.decoder(
            output.view(output.size(0) * output.size(1), output.size(2))
        )
        self.hidden = RNNModel.repackage_hidden(hidden)
        return decoded.view(output.size(0), output.size(1), decoded.size(1))

    def init_hidden(self, bsz):
        weight = next(self.parameters()).data
        if self.rnn_type == "LSTM":
            return (
                weight.new(self.nlayers, bsz, self.nhid).zero_(),
                weight.new(self.nlayers, bsz, self.nhid).zero_(),
            )
        else:
            return weight.new(self.nlayers, bsz, self.nhid).zero_()


class RNNModelWithTensorHidden(RNNModel):
    """Supports GRU scripting."""

    @staticmethod
    def repackage_hidden(h):
        """Detach hidden states from their history."""
        return h.detach()

    def forward(self, input: Tensor, hidden: Tensor):
        emb = self.drop(self.encoder(input))
        output, hidden = self.rnn(emb, hidden)
        output = self.drop(output)
        decoded = self.decoder(
            output.view(output.size(0) * output.size(1), output.size(2))
        )
        self.hidden = RNNModelWithTensorHidden.repackage_hidden(hidden)
        return decoded.view(output.size(0), output.size(1), decoded.size(1))


class RNNModelWithTupleHidden(RNNModel):
    """Supports LSTM scripting."""

    @staticmethod
    def repackage_hidden(h: Tuple[Tensor, Tensor]):
        """Detach hidden states from their history."""
        return (h[0].detach(), h[1].detach())

    def forward(self, input: Tensor, hidden: Optional[Tuple[Tensor, Tensor]] = None):
        emb = self.drop(self.encoder(input))
        output, hidden = self.rnn(emb, hidden)
        output = self.drop(output)
        decoded = self.decoder(
            output.view(output.size(0) * output.size(1), output.size(2))
        )
        self.hidden = self.repackage_hidden(tuple(hidden))
        return decoded.view(output.size(0), output.size(1), decoded.size(1))<|MERGE_RESOLUTION|>--- conflicted
+++ resolved
@@ -22,11 +22,7 @@
         tie_weights=False,
         batchsize=2,
     ):
-<<<<<<< HEAD
-        super().__init__()
-=======
         super(RNNModel, self).__init__()
->>>>>>> 8d93f6b4
         self.drop = nn.Dropout(dropout)
         self.encoder = nn.Embedding(ntoken, ninp)
         if rnn_type in ["LSTM", "GRU"]:
