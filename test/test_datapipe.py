--- conflicted
+++ resolved
@@ -2591,7 +2591,14 @@
             next(it1)
         self.assertEqual(1, next(it3))
 
-<<<<<<< HEAD
+class TestIterDataPipeCountSampleYielded(TestCase):
+
+    # TODO:
+    #  1. Preferably, test for all 3 types of IterDataPipe
+    #  2. Need to test that when a DataPipe reset, the count goes back to 0, then can resume counting as normal
+    
+    def test_iterdatapipe_count_sample_yielded(self):
+        pass
 
 # class TestIterDataPipeFastForward(TestCase):
 #
@@ -2710,14 +2717,14 @@
         graph1 = dp.iter.IterableWrapper(range(10))
         self._fast_forward_graph_test_helper(graph1, simple_fast_forward_graph)
 
-        graph2 = dp.iter.IterableWrapper(range(10)).map(lambda x: x + 1)
+        graph2 = dp.iter.IterableWrapper(range(10)).map(_mul_10)
         self._fast_forward_graph_test_helper(graph2, simple_fast_forward_graph)
 
-        graph3 = dp.iter.IterableWrapper(range(10)).map(lambda x: x + 1).shuffle()
+        graph3 = dp.iter.IterableWrapper(range(10)).map(_mul_10).shuffle()
         self._set_seed_graph(graph3, seed)
         self._fast_forward_graph_test_helper(graph3, simple_fast_forward_graph, seed=seed)
 
-        graph4 = dp.iter.IterableWrapper(range(10)).map(lambda x: x + 1).shuffle().map(lambda x: x + 1)
+        graph4 = dp.iter.IterableWrapper(range(10)).map(_mul_10).shuffle().map(_mul_10)
         self._set_seed_graph(graph4, seed)
         self._fast_forward_graph_test_helper(graph4, simple_fast_forward_graph, seed=seed)
 
@@ -2737,18 +2744,6 @@
     #     with self.assertRaises(StopIteration):
     #         next(it)
 
-=======
-class TestIterDataPipeCountSampleYielded(TestCase):
-
-    # TODO:
-    #  1. Preferably, test for all 3 types of IterDataPipe
-    #  2. Need to test that when a DataPipe reset, the count goes back to 0, then can resume counting as normal
-    
-    def test_iterdatapipe_count_sample_yielded(self):
-        pass
-
-
->>>>>>> fd72e7f9
 
 if __name__ == '__main__':
     run_tests()