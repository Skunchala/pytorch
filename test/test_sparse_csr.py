# Owner(s): ["module: sparse"]

import torch
import random
import itertools
import unittest
from torch.testing import make_tensor
from torch.testing._internal.common_cuda import SM53OrLater, SM80OrLater, TEST_CUSPARSE_GENERIC
from torch.testing._internal.common_utils import \
    (TEST_WITH_ROCM, TEST_SCIPY, TEST_MKL, IS_WINDOWS, TestCase, run_tests, load_tests, coalescedonoff, parametrize)
from torch.testing._internal.common_device_type import \
    (ops, instantiate_device_type_tests, dtypes, OpDTypes, dtypesIfCUDA, onlyCPU, onlyCUDA, skipCUDAIfNoCusparseGeneric,
     precisionOverride, skipMeta, skipCUDAIf, skipCUDAIfRocm, skipCPUIfNoMklSparse)
from torch.testing._internal.common_methods_invocations import \
    (op_db, sparse_csr_unary_ufuncs, ReductionOpInfo)
from torch.testing._internal.common_cuda import _get_torch_cuda_version, CUDA11OrLater
from torch.testing._internal.common_dtype import (
    floating_types, all_types_and_complex_and, floating_and_complex_types, floating_types_and,
    all_types_and_complex, floating_and_complex_types_and
)
from test_sparse import CUSPARSE_SPMM_COMPLEX128_SUPPORTED

if TEST_SCIPY:
    import scipy.sparse as sp

# load_tests from torch.testing._internal.common_utils is used to automatically filter tests for
# sharding on sandcastle. This line silences flake warnings
load_tests = load_tests

no_mkl_sparse = IS_WINDOWS or not TEST_MKL

def _check_cusparse_triangular_solve_available():
    version = _get_torch_cuda_version()
    # cusparseSpSM was added in 11.3.1 but we don't have access to patch version
    min_supported_version = (11, 4)
    return version >= min_supported_version

def _check_cusparse_spgemm_available():
    # cusparseSpGEMM was added in 11.0
    version = _get_torch_cuda_version()
    min_supported_version = (11, 0)
    return version >= min_supported_version

def _check_cusparse_sddmm_available():
    version = _get_torch_cuda_version()
    # cusparseSDDMM was added in 11.2.1 but we don't have access to patch version
    min_supported_version = (11, 3)
    return version >= min_supported_version

_sparse_csr_ops = list(filter(lambda op: op.supports_sparse_csr, op_db))
binary_functions_with_dense_output = ['mm', 'mv', ]
binary_ops_with_dense_output = list(filter(lambda op: op.name in binary_functions_with_dense_output, op_db))

# This should be just an import from test_linalg instead of code duplication
# but https://github.com/pytorch/pytorch/pull/63511#discussion_r733989701
def _test_addmm_addmv(
    test_case,
    f,
    t,
    m,
    v,
    *,
    alpha=None,
    beta=None,
    transpose_out=False,
    layout=torch.strided,
    mode=None
):
    """
    Unified test for checking `f(t, m, v, alpha=alpha, beta=beta)` computation,
    where f is `torch.addmv` or `torch.addmm`.
    `transpose_out` controls whether the out argument is in column-major order.
    `layout` controls whether `m` is converted to specified layout or not.
    Custom behaviour is implemented only for torch.sparse_csr layout.
    """
    dtype = t.dtype
    numpy_dtype = dtype
    if dtype in {torch.bfloat16}:
        numpy_dtype = torch.float
    if dtype.is_complex:
        alpha = 0.9 + 0.3j if alpha is None else alpha
        beta = 0.5 + 0.6j if beta is None else beta
    else:
        alpha = 1.2 if alpha is None else alpha
        beta = 0.8 if beta is None else beta

    def convert_layout(mat):
        if layout == torch.sparse_csr:
            return mat.to_sparse_csr()
        else:
            assert mat.layout == layout
            return mat

    if mode == "all_sparse":
        res1 = f(*map(convert_layout, (t, m, v)), alpha=alpha, beta=beta)
        res1 = res1.to_dense()
    elif mode == "dense_result":
        res1 = f(t, convert_layout(m), convert_layout(v), alpha=alpha, beta=beta)
    else:
        res1 = f(t, convert_layout(m), v, alpha=alpha, beta=beta)
    res2 = torch.full_like(res1, float('nan'))
    if transpose_out:
        res2 = res2.t().clone(memory_format=torch.contiguous_format).t()
    f(t, convert_layout(m), v, alpha=alpha, beta=beta, out=res2)
    res3 = alpha * (m.to(numpy_dtype).cpu().numpy() @ v.to(numpy_dtype).cpu().numpy())
    if beta != 0:
        res3 += (beta * t).to(numpy_dtype).cpu().numpy()
    res3 = torch.from_numpy(res3).to(dtype)
    test_case.assertEqual(res1, res2)
    test_case.assertEqual(res1, res3)


class TestSparseCSRSampler(TestCase):

    def test_make_crow_indices(self):
        # Here we test the correctness of the crow_indices algorithm
        # and testing it on CPU and with int32 dtype will be
        # sufficient.
        device = torch.device('cpu')
        index_dtype = torch.int32
        for n_rows in range(1, 10):
            for n_cols in range(1, 10):
                for nnz in range(0, n_rows * n_cols + 1):
                    crow_indices = self._make_crow_indices(
                        n_rows, n_cols, nnz,
                        device=device, dtype=index_dtype)
                    self.assertEqual(len(crow_indices), n_rows + 1)
                    counts = crow_indices[1:] - crow_indices[:-1]
                    self.assertEqual(counts.sum(), nnz)
                    self.assertGreaterEqual(counts.min(), 0)
                    self.assertLessEqual(counts.max(), n_cols)


class TestSparseCSR(TestCase):

    @onlyCPU
    def test_csr_layout(self):
        self.assertEqual(str(torch.sparse_csr), 'torch.sparse_csr')
        self.assertEqual(type(torch.sparse_csr), torch.layout)

<<<<<<< HEAD
    @onlyCPU
    def test_csc_layout(self):
        self.assertEqual(str(torch.sparse_csc), 'torch.sparse_csc')
        self.assertEqual(type(torch.sparse_csc), torch.layout)

    @onlyCPU
    def test_is_sparse(self):
        x = torch.randn(3, 3)
        self.assertFalse(x.is_sparse)
        self.assertFalse(x.is_sparse_csr)

        sparse = x.to_sparse_csr()
        self.assertFalse(sparse.is_sparse)
        self.assertTrue(sparse.is_sparse_csr)

    @onlyCPU
    def test_layout(self):
        sparse = torch.randn(3, 3).to_sparse_csr()
        self.assertEqual(torch.sparse_csr, sparse.layout)
=======
    def test_csr_stride(self):
        a = self.genSparseCSRTensor((3, 3), 3, dtype=torch.float, device=self.device_type, index_dtype=torch.int64)

        with self.assertRaisesRegex(RuntimeError, "Sparse CSR tensors do not have strides"):
            a.stride()

        with self.assertRaisesRegex(RuntimeError, "Sparse CSR tensors do not have strides"):
            a.stride(-1)

    def test_csr_storage(self):
        a = self.genSparseCSRTensor((3, 3), 3, dtype=torch.float, device=self.device_type, index_dtype=torch.int64)

        with self.assertRaisesRegex(RuntimeError, "Cannot access storage of SparseCsrTensorImpl"):
            a.storage()

    def test_csr_is_contiguous(self):
        a = self.genSparseCSRTensor((3, 3), 3, dtype=torch.float, device=self.device_type, index_dtype=torch.int64)

        with self.assertRaisesRegex(RuntimeError, "Tensors of type SparseCsrTensorImpl do not have is_contiguous"):
            a.is_contiguous()
>>>>>>> 4cbf41ce

    @dtypes(*all_types_and_complex_and(torch.half, torch.bool, torch.bfloat16))
    def test_sparse_csr_constructor_shape_inference(self, device, dtype):
        crow_indices = [0, 2, 4]
        col_indices = [0, 1, 0, 1]
        values = [1, 2, 3, 4]
        sparse = torch.sparse_csr_tensor(torch.tensor(crow_indices, dtype=torch.int64),
                                         torch.tensor(col_indices, dtype=torch.int64),
                                         torch.tensor(values), dtype=dtype, device=device)
        self.assertEqual(torch.tensor(crow_indices, dtype=torch.int64), sparse.crow_indices())
        self.assertEqual((len(crow_indices) - 1, max(col_indices) + 1), sparse.shape)
        self.assertEqual(dtype, sparse.dtype)
        self.assertEqual(torch.device(device), sparse.device)

    @dtypes(*all_types_and_complex_and(torch.half, torch.bool, torch.bfloat16))
    def test_sparse_csr_constructor(self, device, dtype):
        crow_indices = [0, 2, 4]
        col_indices = [0, 1, 0, 1]
        values = [1, 2, 3, 4]
        for index_dtype in [torch.int32, torch.int64]:
            sparse = torch.sparse_csr_tensor(torch.tensor(crow_indices, dtype=index_dtype),
                                             torch.tensor(col_indices, dtype=index_dtype),
                                             torch.tensor(values),
                                             size=(2, 10),
                                             dtype=dtype,
                                             device=device)
            self.assertEqual((2, 10), sparse.shape)
            self.assertEqual(torch.tensor(crow_indices, dtype=index_dtype), sparse.crow_indices())
            self.assertEqual(torch.tensor(col_indices, dtype=index_dtype), sparse.col_indices())
            self.assertEqual(torch.tensor(values, dtype=dtype), sparse.values())

    @dtypes(*all_types_and_complex_and(torch.half, torch.bfloat16, torch.bool))
    def test_sparse_csr_batch_constructor(self, device, dtype):
        batch_shape = (2, 3)
        crow_indices = torch.tensor([0, 2, 4], device=device).repeat(6, 1).reshape(*batch_shape, -1)
        col_indices = torch.tensor([0, 1, 0, 1], device=device).repeat(6, 1).reshape(*batch_shape, -1)
        values = torch.tensor([1, 2, 3, 4], device=device, dtype=dtype).repeat(6, 1).reshape(*batch_shape, -1)
        for index_dtype in [torch.int32, torch.int64]:
            sparse = torch.sparse_csr_tensor(crow_indices.to(index_dtype),
                                             col_indices.to(index_dtype),
                                             values,
                                             size=(*batch_shape, 2, 10),
                                             dtype=dtype,
                                             device=device)
            self.assertEqual((*batch_shape, 2, 10), sparse.shape)
            self.assertEqual(crow_indices.to(index_dtype), sparse.crow_indices())
            self.assertEqual(col_indices.to(index_dtype), sparse.col_indices())
            self.assertEqual(values, sparse.values())

    @dtypes(*all_types_and_complex_and(torch.half, torch.bfloat16, torch.bool))
    def test_sparse_csr_batch_constructor_shape_inference(self, device, dtype):
        batch_shape = (2, 3)
        crow_indices = torch.tensor([0, 2, 4], device=device).repeat(6, 1).reshape(*batch_shape, -1)
        col_indices = torch.tensor([0, 1, 0, 1], device=device).repeat(6, 1).reshape(*batch_shape, -1)
        values = torch.tensor([1, 2, 3, 4], device=device, dtype=dtype).repeat(6, 1).reshape(*batch_shape, -1)
        sparse = torch.sparse_csr_tensor(crow_indices, col_indices, values, dtype=dtype, device=device)
        self.assertEqual((*batch_shape, crow_indices.shape[-1] - 1, col_indices.max() + 1), sparse.shape)

    @dtypes(*all_types_and_complex_and(torch.half, torch.bfloat16, torch.bool))
    def test_sparse_csr_constructor_from_lists(self, device, dtype):
        # without size
        sparse = torch.sparse_csr_tensor([0, 2, 4],
                                         [0, 1, 0, 1],
                                         [1, 2, 3, 4],
                                         dtype=dtype,
                                         device=device)

        self.assertEqual((2, 2), sparse.shape)
        self.assertEqual(4, sparse.numel())
        self.assertEqual(torch.tensor([0, 2, 4], dtype=torch.int64, device=device), sparse.crow_indices())
        self.assertEqual(torch.tensor([0, 1, 0, 1], dtype=torch.int64, device=device), sparse.col_indices())
        self.assertEqual(torch.tensor([1, 2, 3, 4], dtype=dtype, device=device), sparse.values())

        # with size
        for sparse_csr_tensor in [torch.sparse_csr_tensor, torch._sparse_csr_tensor_unsafe]:
            sparse = sparse_csr_tensor([0, 2, 4],
                                       [0, 1, 0, 1],
                                       [1, 2, 3, 4],
                                       size=(2, 10),
                                       dtype=dtype,
                                       layout=torch.sparse_csr,
                                       device=device)

            self.assertEqual((2, 10), sparse.shape)
            self.assertEqual(torch.tensor([0, 2, 4], dtype=torch.int64, device=device), sparse.crow_indices())
            self.assertEqual(torch.tensor([0, 1, 0, 1], dtype=torch.int64, device=device), sparse.col_indices())
            self.assertEqual(torch.tensor([1, 2, 3, 4], dtype=dtype, device=device), sparse.values())

    @skipMeta
    @dtypes(*all_types_and_complex_and(torch.bool, torch.bfloat16, torch.half))
    def test_empty(self, device, dtype):
        ns = [5, 2, 0]
        batch_shapes = [(), (2,), (2, 3)]
        for m, n, b in itertools.product(ns, ns, batch_shapes):
            shape = (*b, m, n)
            result = torch.empty(shape, dtype=dtype, device=device, layout=torch.sparse_csr)
            self.assertEqual(result.shape, shape)
            self.assertEqual(result.dtype, dtype)
            self.assertEqual(result.device, torch.device(device))
            self.assertEqual(result.layout, torch.sparse_csr)
            self.assertEqual(result.crow_indices().shape, (*b, shape[-2] + 1,))
            self.assertEqual(result.col_indices().shape, (*b, 0,))
            self.assertEqual(result.values().shape, (*b, 0,))
            self.assertEqual(result._nnz(), 0)
            self.assertEqual(result.crow_indices().device, torch.device(device))
            self.assertEqual(result.col_indices().device, torch.device(device))
            self.assertEqual(result.values().device, torch.device(device))
            self.assertEqual(result.crow_indices().dtype, torch.int64)
            self.assertEqual(result.col_indices().dtype, torch.int64)
            self.assertEqual(result.values().dtype, dtype)

    @skipMeta
    @dtypes(*all_types_and_complex_and(torch.bool, torch.half, torch.bfloat16))
    def test_empty_errors(self, device, dtype):
        with self.assertRaisesRegex(RuntimeError, "torch.empty: Only batched sparse CSR matrices are supported, but got size"):
            torch.empty((5,), dtype=dtype, device=device, layout=torch.sparse_csr)

    @skipMeta
    @dtypes(*all_types_and_complex_and(torch.bool, torch.half, torch.bfloat16))
    def test_clone(self, device, dtype):
        from operator import mul
        from functools import reduce
        for batch_shape in ((), (2,), (2, 3)):
            prod = reduce(mul, batch_shape, 1)
            crow_indices = torch.tensor([0, 2, 4], device=device).repeat(prod, 1).reshape(*batch_shape, -1)
            col_indices = torch.tensor([0, 1, 0, 1], device=device).repeat(prod, 1).reshape(*batch_shape, -1)
            values = torch.tensor([1, 2, 3, 4], device=device, dtype=dtype).repeat(prod, 1).reshape(*batch_shape, -1)
            sparse = torch.sparse_csr_tensor(crow_indices, col_indices, values, dtype=dtype, device=device)
            cloned_sparse = sparse.clone()
            self.assertEqual(sparse, cloned_sparse)

    @skipMeta
    @dtypes(*all_types_and_complex_and(torch.half, torch.bool, torch.bfloat16))
    def test_copy(self, device, dtype):

        def run_test(shape, nnz, index_type):
            a = self.genSparseCSRTensor(shape, nnz, dtype=dtype, device=device, index_dtype=index_dtype)
            b = self.genSparseCSRTensor(shape, nnz, dtype=dtype, device=device, index_dtype=index_dtype)

            a.copy_(b)

            self.assertEqual(a, b)

        ns = [5, 2, 0]
        batch_shapes = [(), (2,), (2, 3)]
        for (m, n, b), index_dtype in zip(itertools.product(ns, ns, batch_shapes), [torch.int32, torch.int64]):
            run_test((*b, m, n), 0, index_dtype)
            run_test((*b, m, n), m * n, index_dtype)

    @skipMeta
    @dtypes(*all_types_and_complex_and(torch.half, torch.bool, torch.bfloat16))
    def test_copy_errors(self, device, dtype):
        for index_dtype in [torch.int32, torch.int64]:
            shape1 = (2, 3)
            shape2 = (3, 2)
            a = self.genSparseCSRTensor(shape1, 0, dtype=dtype, device=device, index_dtype=index_dtype)
            b = self.genSparseCSRTensor(shape2, 0, dtype=dtype, device=device, index_dtype=index_dtype)

            with self.assertRaisesRegex(RuntimeError, "only same size tensors are supported."):
                a.copy_(b)

            with self.assertRaisesRegex(RuntimeError, "copy between different layouts is not supported."):
                a.copy_(torch.empty(a.shape, dtype=dtype, device=device, layout=torch.sparse_csc))

            b = self.genSparseCSRTensor(shape1, 1, dtype=dtype, device=device, index_dtype=index_dtype)
            with self.assertRaisesRegex(RuntimeError, "only tensors with the same number of specified elements are supported."):
                a.copy_(b)

    @skipMeta
    @dtypes(*all_types_and_complex_and(torch.half, torch.bool, torch.bfloat16))
    def test_resize(self, device, dtype):
        batch_shapes = [(), (2,), (2, 3)]
        for index_dtype, b in zip([torch.int32, torch.int64], batch_shapes):
            shape = (*b, 2, 3)
            nnz = 6
            a = self.genSparseCSRTensor(shape, nnz, dtype=dtype, device=device, index_dtype=index_dtype)

            new_shape = (*b, 4, 5)
            a.resize_(new_shape)

            self.assertEqual(a.shape, new_shape)
            # resize to larger shape doesn't add specified elements
            self.assertEqual(a._nnz(), nnz)

            new_shape = (*b, 1, 5)
            a.resize_(new_shape)

            self.assertEqual(a.shape, new_shape)
            # resize to smaller shape trims specified elements
            self.assertEqual(a._nnz(), 5)

            # trim batched dimensions
            a.resize_(new_shape[-2], new_shape[-1])
            self.assertEqual(a.shape, (new_shape[-2], new_shape[-1]))
            self.assertEqual(a._nnz(), 5)

    @skipMeta
    @dtypes(*all_types_and_complex_and(torch.half, torch.bool, torch.bfloat16))
    def test_resize_errors(self, device, dtype):
        for index_dtype in [torch.int32, torch.int64]:
            shape = (2, 3)
            nnz = 6
            a = self.genSparseCSRTensor(shape, nnz, dtype=dtype, device=device, index_dtype=index_dtype)

<<<<<<< HEAD
            with self.assertRaisesRegex(RuntimeError, "torch.resize_: Only 2D sparse CSR|CSC tensors are supported."):
=======
            with self.assertRaisesRegex(RuntimeError, "torch.resize_: Only batched sparse CSR matrices are supported"):
>>>>>>> 4cbf41ce
                new_shape = (4,)
                a.resize_(new_shape)

            # resizing of columns to smaller size is not implemented
            with self.assertRaisesRegex(
                RuntimeError,
                "torch.resize_: Resizing columns of sparse CSR tensors to a smaller value is not supported.",
            ):
                new_shape = (2, 2)
                a.resize_(new_shape)

    def test_factory_type_invariants_check(self, device):
        with self.assertRaisesRegex(RuntimeError, "both crow_indices and col_indices should have the same type."):
            torch.sparse_csr_tensor(torch.tensor([0, 2, 4], dtype=torch.int64),
                                    torch.tensor([0, 1, 0, 1], dtype=torch.int32),
                                    torch.tensor([1, 2, 3, 4]),
                                    device=device)

        with self.assertRaisesRegex(RuntimeError, r"\"csr_construct_check\" not implemented for 'Short'"):
            torch.sparse_csr_tensor(torch.tensor([0, 2, 4], dtype=torch.int16),
                                    torch.tensor([0, 1, 0, 1], dtype=torch.int16),
                                    torch.tensor([1, 2, 3, 4]),
                                    device=device)

    def test_factory_layout_invariants_check(self, device):
        with self.assertRaisesRegex(RuntimeError, "expected values to be a strided and contiguous tensor"):
            values = torch.tensor([1.], device=device).expand(4,)
            torch.sparse_csr_tensor(torch.tensor([0, 2, 4], device=device),
                                    torch.tensor([0, 1, 0, 1], device=device),
                                    values)

        with self.assertRaisesRegex(RuntimeError, "expected col_indices to be a strided and contiguous tensor"):
            col_indices = torch.tensor([0], device=device).expand(4,)
            torch.sparse_csr_tensor(torch.tensor([0, 2, 4]),
                                    col_indices,
                                    torch.tensor([1, 2, 3, 4]))

        with self.assertRaisesRegex(RuntimeError, "expected crow_indices to be a strided and contiguous tensor"):
            crow_indices = torch.arange(6, device=device)
            torch.sparse_csr_tensor(crow_indices[::2],
                                    torch.tensor([0, 1, 0, 1], device=device),
                                    torch.tensor([1, 2, 3, 4]))

    def test_factory_shape_invariants_check(self, device):
        crow_indices = torch.tensor([0, 2, 4], device=device)
        col_indices = torch.tensor([0, 1, 0, 1], device=device)
        values = torch.tensor([1, 2, 3, 4], device=device)
        size = (2, 10)
        torch.sparse_csr_tensor(crow_indices, col_indices, values, size, device=device)

<<<<<<< HEAD
        with self.assertRaisesRegex(RuntimeError, r"size of a CSR tensor must be of length 2, but got: 3"):
            torch.sparse_csr_tensor(torch.tensor(crow_indices), torch.tensor(col_indices), torch.tensor(values),
                                    size=(2, 10, 2),
                                    layout=torch.sparse_csr,
=======
        with self.assertRaisesRegex(RuntimeError, r"size of a batched CSR tensor must have length >= 2, but got: 1"):
            torch.sparse_csr_tensor(crow_indices, col_indices, values,
                                    size=(2,),
>>>>>>> 4cbf41ce
                                    device=device)

        with self.assertRaisesRegex(RuntimeError, r"crow_indices must have dim >= 1 but got crow_indices\.dim\(\)\ = 0"):
            torch.sparse_csr_tensor(torch.zeros((), device=device, dtype=torch.int64),
                                    col_indices,
                                    values,
                                    size,
                                    layout=torch.sparse_csr,
                                    device=device)

        with self.assertRaisesRegex(RuntimeError, r"col_indices must have dim >= 1 but got col_indices\.dim\(\)\ = 0"):
            torch.sparse_csr_tensor(crow_indices,
                                    torch.zeros((), device=device, dtype=torch.int64),
                                    values,
                                    size,
                                    layout=torch.sparse_csr,
                                    device=device)

        with self.assertRaisesRegex(RuntimeError, r"values must have dim >= 1 but got values\.dim\(\)\ = 0"):
            torch.sparse_csr_tensor(crow_indices,
                                    col_indices,
                                    torch.zeros((), device=device, dtype=torch.int64),
                                    size,
                                    layout=torch.sparse_csr,
                                    device=device)

        with self.assertRaisesRegex(RuntimeError,
<<<<<<< HEAD
                                    r"crow_indices\.numel\(\) must be size\(0\) \+ 1, but got: 3"):
            torch.sparse_csr_tensor(torch.tensor(crow_indices), torch.tensor(col_indices), torch.tensor(values), (1, 1),
                                    layout=torch.sparse_csr,
=======
                                    r"crow_indices\.size\(-1\) must be equal to size\[-2\] \+ 1 \(that is 2\), but got: 3"):
            torch.sparse_csr_tensor(crow_indices, col_indices, values, (1, 1),
>>>>>>> 4cbf41ce
                                    device=device)


        with self.assertRaisesRegex(RuntimeError,
<<<<<<< HEAD
                                    r"col_indices and values must have equal sizes, " +
                                    r"but got col_indices\.numel\(\): 3, values\.numel\(\): 4"):
            torch.sparse_csr_tensor(torch.tensor(crow_indices), torch.tensor([0, 1, 0]), torch.tensor(values), size,
                                    layout=torch.sparse_csr,
=======
                                    r"Number of dimensions of crow_indices and col_indices must be the same"):
            torch.sparse_csr_tensor(crow_indices, col_indices.repeat(2, 1), values, size,
                                    device=device)

        with self.assertRaisesRegex(RuntimeError,
                                    r"Number of dimensions of indices and values must be the same"):
            torch.sparse_csr_tensor(crow_indices, col_indices, values.repeat(2, 1), size,
                                    device=device)

        with self.assertRaisesRegex(RuntimeError,
                                    r"Number of dimensions of indices must be one less"):
            torch.sparse_csr_tensor(crow_indices.repeat(2, 1), col_indices.repeat(2, 1), values.repeat(2, 1), size,
                                    device=device)

        with self.assertRaisesRegex(RuntimeError,
                                    r"All batch dimensions of the provided size, indices, and values must be the same"):
            torch.sparse_csr_tensor(crow_indices.repeat(2, 1), col_indices.repeat(3, 1), values.repeat(4, 1), (2, 2, 10),
>>>>>>> 4cbf41ce
                                    device=device)

    def test_factory_indices_invariants_check(self, device):
        crow_indices = [0, 2, 4]
        col_indices = [0, 1, 0, 1]
        values = [1, 2, 3, 4]
        size = (2, 10)
        with self.assertRaisesRegex(RuntimeError, "0th value of crow_indices must be 0."):
            torch.sparse_csr_tensor(torch.tensor([-1, 0, 4]), torch.tensor(col_indices), torch.tensor(values), size,
                                    device=device)

        with self.assertRaisesRegex(RuntimeError,
                                    "last value of crow_indices should be equal to the length of col_indices."):
            torch.sparse_csr_tensor(torch.tensor([0, 2, 5]), torch.tensor(col_indices), torch.tensor(values), size,
                                    device=device)

        with self.assertRaisesRegex(RuntimeError,
                                    r"at position i \= 2," +
                                    r" the condition crow_indices\[i - 1\] <\= crow_indices\[i\] fails"):
            torch.sparse_csr_tensor(torch.tensor([0, 5, 4]), torch.tensor(col_indices), torch.tensor(values), size,
                                    device=device)

        with self.assertRaisesRegex(RuntimeError, r"col_indices\.min\(\) should be greater or equal to zero"):
            torch.sparse_csr_tensor(torch.tensor(crow_indices), torch.tensor([0, -1, 0, 1]), torch.tensor(values), size,
                                    device=device)

        with self.assertRaisesRegex(RuntimeError, r"size\[-1\] should be greater than col_indices\.max\(\)"):
            torch.sparse_csr_tensor(torch.tensor(crow_indices), torch.tensor([0, 11, 0, 1]), torch.tensor(values), size,
                                    device=device)

    @onlyCUDA
    @dtypes(*all_types_and_complex_and(torch.half, torch.bool, torch.bfloat16))
    def test_factory_device_type_inference(self, device, dtype):
        cpu_cuda = ('cpu', 'cuda')
        cpu_cuda_none = cpu_cuda + (None,)
        for crow_indices_device, col_indices_device, values_device, device in itertools.product(cpu_cuda,
                                                                                                cpu_cuda,
                                                                                                cpu_cuda,
                                                                                                cpu_cuda_none):
            for index_dtype in [torch.int32, torch.int64]:
                crow_indices = torch.tensor([0, 2, 4], dtype=index_dtype, device=crow_indices_device)
                col_indices = torch.tensor([0, 1, 0, 1], dtype=index_dtype, device=col_indices_device)
                values = torch.tensor([1, 2, 3, 4], dtype=dtype, device=values_device)
                if device is None and (crow_indices_device != col_indices_device or
                                       crow_indices_device != values_device):
                    with self.assertRaises(RuntimeError):
                        torch.sparse_csr_tensor(crow_indices,
                                                col_indices,
                                                values,
                                                size=(2, 10),
                                                device=device)
                else:
                    t = torch.sparse_csr_tensor(crow_indices,
                                                col_indices,
                                                values,
                                                size=(2, 10),
                                                device=device)
                    should_be_cuda = (device == 'cuda' or (device is None and values_device == 'cuda'))
                    self.assertEqual(should_be_cuda, t.is_cuda)
                    t.crow_indices().dtype == index_dtype
                    t.col_indices().dtype == index_dtype
                    t.values().dtype == dtype
                    t.crow_indices().device == t.values().device
                    t.col_indices().device == t.values().device

    def test_sparse_csr_print(self, device):
        orig_maxDiff = self.maxDiff
        self.maxDiff = None
        shape_nnz = [
            ((10, 10), 10),
            ((100, 10), 10),
            ((1000, 10), 10)
        ]
        printed = []
        for shape, nnz in shape_nnz:
            values_shape = torch.Size((nnz,))
            col_indices_shape = torch.Size((nnz,))
            crow_indices_shape = torch.Size((shape[0] + 1,))
            printed.append("# shape: {}".format(torch.Size(shape)))
            printed.append("# nnz: {}".format(nnz))
            printed.append("# crow_indices shape: {}".format(crow_indices_shape))
            printed.append("# col_indices shape: {}".format(col_indices_shape))
            printed.append("# values_shape: {}".format(values_shape))
            for index_dtype in [torch.int32, torch.int64]:
                for dtype in floating_types():
                    printed.append("########## {}/{} ##########".format(dtype, index_dtype))
                    x = torch.sparse_csr_tensor(torch.tensor([0, 2, 4], dtype=index_dtype),
                                                torch.tensor([0, 1, 0, 1], dtype=index_dtype),
                                                torch.tensor([1, 2, 3, 4]), dtype=dtype, device=device)
                    printed.append("# sparse tensor")
                    printed.append(str(x))
                    printed.append("# _crow_indices")
                    printed.append(str(x.crow_indices()))
                    printed.append("# _col_indices")
                    printed.append(str(x.col_indices()))
                    printed.append("# _values")
                    printed.append(str(x.values()))
                    printed.append('')
                printed.append('')
        self.assertExpected('\n'.join(printed))
        self.maxDiff = orig_maxDiff

    @dtypes(*all_types_and_complex_and(torch.half, torch.bool, torch.bfloat16))
    def test_sparse_csr_from_dense(self, device, dtype):
        dense = torch.tensor([[4, 5, 0], [0, 0, 0], [1, 0, 0]], dtype=dtype, device=device)
        sparse = dense.to_sparse_csr()
        self.assertEqual(torch.tensor([0, 2, 2, 3], dtype=torch.int64), sparse.crow_indices())
        self.assertEqual(torch.tensor([0, 1, 0], dtype=torch.int64), sparse.col_indices())
        self.assertEqual(torch.tensor([4, 5, 1], dtype=dtype), sparse.values())

        dense = torch.tensor([[0, 0, 0], [0, 0, 1], [1, 0, 0]], dtype=dtype, device=device)
        sparse = dense.to_sparse_csr()
        self.assertEqual(torch.tensor([0, 0, 1, 2], dtype=torch.int64), sparse.crow_indices())
        self.assertEqual(torch.tensor([2, 0], dtype=torch.int64), sparse.col_indices())
        self.assertEqual(torch.tensor([1, 1], dtype=dtype), sparse.values())

        dense = torch.tensor([[2, 2, 2], [2, 2, 2], [2, 2, 2]], dtype=dtype, device=device)
        sparse = dense.to_sparse_csr()
        self.assertEqual(torch.tensor([0, 3, 6, 9], dtype=torch.int64), sparse.crow_indices())
        self.assertEqual(torch.tensor([0, 1, 2] * 3, dtype=torch.int64), sparse.col_indices())
        self.assertEqual(torch.tensor([2] * 9, dtype=dtype), sparse.values())

    @dtypes(*all_types_and_complex_and(torch.half, torch.bool, torch.bfloat16))
    def test_sparse_csr_to_dense(self, device, dtype):
        mn = [5, 2, 0]
        for (m, n) in itertools.product(mn, mn):
            size = (m, n)
            dense = make_tensor(size, dtype=dtype, device=device)
            sparse = dense.to_sparse_csr()
            self.assertEqual(sparse.to_dense(), dense)

        batch_shape = (2, 3)
        crow_indices = torch.tensor([0, 3, 5], device=device).repeat(6, 1).reshape(*batch_shape, -1)
        col_indices = torch.tensor([0, 1, 2, 0, 1], device=device).repeat(6, 1).reshape(*batch_shape, -1)
        values = torch.tensor([1, 2, 1, 3, 4], device=device, dtype=dtype).repeat(6, 1).reshape(*batch_shape, -1)
        csr = torch.sparse_csr_tensor(crow_indices, col_indices, values, dtype=dtype, device=device)
        dense = torch.tensor([[1, 2, 1], [3, 4, 0]], dtype=dtype, device=device).repeat(6, 1).reshape(csr.shape)
        self.assertEqual(csr.to_dense(), dense)

    @skipCPUIfNoMklSparse
    @coalescedonoff
    @dtypes(torch.double)
    def test_coo_to_csr_convert(self, device, dtype, coalesced):
        with self.assertRaisesRegex(RuntimeError, "Input is supposed to be a vector"):
            torch._convert_indices_from_coo_to_csr(
                torch.randint(100, (5, 5), device=device),
                size=100)

        size = (5, 5)
        sparse_dim = 2
        nnz = 10
        sparse_coo, _, _ = self.genSparseTensor(size, sparse_dim, nnz, coalesced, device, dtype)
        sparse_csr = sparse_coo.to_sparse_csr()

        self.assertTrue(sparse_csr.is_sparse_csr)
        self.assertEqual(sparse_csr.to_dense(), sparse_coo.to_dense())

        vec = torch.randn((5, 1), dtype=dtype, device=device)
        coo_product = sparse_coo.matmul(vec)
        csr_product = sparse_csr.matmul(vec)

        self.assertEqual(coo_product, csr_product)

        vec = torch.randn((100, 1), dtype=dtype, device=device)
        index = torch.tensor([
            [1, 0, 35, 14, 39, 6, 71, 66, 40, 27],
            [92, 31, 62, 50, 22, 65, 89, 74, 56, 34],
        ], dtype=torch.int32)
        values = torch.tensor([1, 2, 3, 4, 5, 6, 7, 8, 9, 10], dtype=dtype, device=device)
        coo = torch.sparse_coo_tensor(index, values, torch.Size([100, 100]), dtype=dtype, device=device)
        csr = coo.to_sparse_csr()

        self.assertEqual(coo.matmul(vec), csr.matmul(vec))

        col_indices = torch.tensor([
            31, 92, 65, 50, 34, 62, 22, 56, 74, 89
        ], dtype=torch.int64, device=device)
        self.assertEqual(csr.col_indices(), col_indices)

        values = torch.tensor([2, 1, 6, 4, 10, 3, 5, 9, 8, 7], dtype=dtype, device=device)
        self.assertEqual(csr.values(), values)

    @parametrize("blocksize", [2, 4])
    @parametrize("shape", [(24, 24), (12, 24)])
    @dtypes((torch.double, torch.int32), (torch.double, torch.int64))
    @unittest.skipIf(not TEST_SCIPY, "SciPy not found")
    @skipMeta
    def test_csr_to_block_csr(self, device, dtypes, shape, blocksize):
        dtype, index_dtype = dtypes
        m, k = shape
        nnz = random.randint(0, m * k)
        t = self.genSparseCSRTensor((m * blocksize, k * blocksize), nnz, dtype=dtype,
                                    device=device, index_dtype=index_dtype)
        st = sp.csr_matrix((t.values().cpu(), t.col_indices().cpu(), t.crow_indices().cpu()), shape=tuple(t.size()))
        block_t = torch.sparse._csr_to_block_csr(t, (blocksize, blocksize))
        self.assertEqual(block_t.values().dim(), 3)
        block_st = st.tobsr(blocksize=(blocksize, blocksize))
        self.assertEqual(block_t.values().cpu(), block_st.data)
        self.assertEqual(block_t.col_indices().cpu(), torch.tensor(block_st.indices).to(index_dtype))
        self.assertEqual(block_t.crow_indices().cpu(), torch.tensor(block_st.indptr).to(index_dtype))

    @dtypes(torch.double)
    @unittest.skipIf(not TEST_SCIPY, "SciPy not found")
    def test_csr_to_block_csr_errors(self, device, dtype):
        for index_dtype in [torch.int32, torch.int64]:
            nnz = 15
            t = self.genSparseCSRTensor((16, 16), nnz, dtype=dtype,
                                        device=device, index_dtype=index_dtype)
            with self.assertRaisesRegex(RuntimeError, "must be square."):
                block_t = torch.sparse._csr_to_block_csr(t, (2, 3))

            with self.assertRaisesRegex(RuntimeError, r"size \(16, 16\) with block size \(5, 5\)"):
                block_t = torch.sparse._csr_to_block_csr(t, (5, 5))

    @dtypes(*all_types_and_complex_and(torch.half, torch.bool, torch.bfloat16))
    def test_sparse_csr_from_dense_convert_error(self, device, dtype):
        size = (4, 2, 4)
        dense = make_tensor(size, dtype=dtype, device=device)

        with self.assertRaisesRegex(RuntimeError, "Only 2D"):
            sparse = dense.to_sparse_csr()

    # TODO: Support auto generation of device check for sparse tensors
    # See: https://github.com/pytorch/pytorch/issues/59058
    @onlyCUDA
    @dtypes(torch.double)
    def test_matmul_device_mismatch(self, device, dtype):
        cpu = torch.rand((10, 10))
        cuda = cpu.cuda()
        for s, m1, m2 in itertools.product((cpu, cuda), repeat=3):
            csr = m1.to_sparse()
            if s.device == csr.device == m2.device:
                torch.addmm(s, csr, m2)
            else:
                with self.assertRaisesRegex(RuntimeError, "Expected all tensors to be on the same device"):
                    torch.addmm(s, csr, m2)

    @skipCPUIfNoMklSparse
    @skipCUDAIfNoCusparseGeneric
    @dtypes(*floating_and_complex_types())
    @dtypesIfCUDA(*floating_and_complex_types_and(
                  *[torch.half] if SM53OrLater else [],
                  *[torch.bfloat16] if SM80OrLater else []))
    def test_csr_matvec(self, device, dtype):
        side = 100
        for index_dtype in [torch.int32, torch.int64]:
            csr = self.genSparseCSRTensor((side, side), 1000, device=device, dtype=dtype, index_dtype=index_dtype)
            vec = torch.randn(side, dtype=dtype, device=device)

            res = csr.matmul(vec)
            expected = csr.to_dense().matmul(vec)

            self.assertEqual(res, expected)

            bad_vec = torch.randn(side + 10, dtype=dtype, device=device)
            err_msg = "size mismatch, got"
            with self.assertRaisesRegex(RuntimeError, err_msg):
                csr.matmul(bad_vec)

    @onlyCUDA
    @unittest.skipIf(not CUDA11OrLater, "Only CUDA 11+ is supported")
    @dtypes(torch.float32, torch.float64, torch.complex64, torch.complex128)
    def test_baddbmm(self, device, dtype):
        def run_test(c, a, a_batched, b, op_b=False, op_out=False, *, dtype=None, device=None):
            alpha = complex(random.random(), random.random()) if dtype.is_complex else random.random()
            beta = complex(random.random(), random.random()) if dtype.is_complex else random.random()
            b = b.mH if (op_b and a.shape == b.shape) else b

            actual = torch.baddbmm(c, a_batched, b, alpha=alpha, beta=beta)

            out = torch.empty_like(c.mH if op_out and a.shape == b.shape else c)
            torch.baddbmm(c, a_batched, b, alpha=alpha, beta=beta, out=out)

            expected = [torch.addmm(c[i], a, b[i], alpha=alpha, beta=beta) for i in range(c.shape[0])]
            expected = torch.stack(expected, 0)

            self.assertEqual(actual, out)
            self.assertEqual(actual, expected)

        for index_dtype in [torch.int32, torch.int64]:
            for (m, n, k), batch_size, noncontiguous in zip(itertools.product([1, 5], repeat=3), [1, 3], [True, False]):
                nnz = random.randint(0, m * k)
                a = self.genSparseCSRTensor((m, k), nnz, dtype=dtype, device=device, index_dtype=index_dtype)

                # a_batched is a regular CSR tensor but with a batch dimension in the shape
                a_batched = torch._sparse_csr_tensor_unsafe(
                    a.crow_indices(), a.col_indices(), a.values(), (batch_size, m, k), layout=torch.sparse_csr)

                b = make_tensor((batch_size, k, n), dtype=dtype, device=device, noncontiguous=noncontiguous)
                c = make_tensor((batch_size, m, n), dtype=dtype, device=device, noncontiguous=noncontiguous)
                for op_b, op_out in itertools.product([True, False], repeat=2):
                    run_test(c, a, a_batched, b, op_b, op_out, dtype=dtype, device=device)

    @onlyCUDA
    @unittest.skipIf(not CUDA11OrLater, "Only CUDA 11+ is supported")
    @skipCUDAIfNoCusparseGeneric
    @dtypes(torch.float32, torch.float64, torch.complex64, torch.complex128)
    def test_bmm(self, device, dtype):
        def run_test(a, a_batched, b, op_b=False, op_out=False, *, dtype=None, device=None):
            b = b.mH if (op_b and a.shape == b.shape) else b

            actual = torch.bmm(a_batched, b)

            out = torch.empty_like(actual.mH if op_out and a.shape == b.shape else actual)
            torch.bmm(a_batched, b, out=out)

            expected = [torch.mm(a, b[i]) for i in range(b.shape[0])]
            expected = torch.stack(expected, 0)

            self.assertEqual(actual, out)
            self.assertEqual(actual, expected)

        for index_dtype in [torch.int32, torch.int64]:
            for (m, n, k), batch_size, noncontiguous in zip(itertools.product([1, 5], repeat=3), [1, 3], [True, False]):
                nnz = random.randint(0, m * k)
                a = self.genSparseCSRTensor((m, k), nnz, dtype=dtype, device=device, index_dtype=index_dtype)

                # a_batched is a regular CSR tensor but with a batch dimension in the shape
                a_batched = torch._sparse_csr_tensor_unsafe(
                    a.crow_indices(), a.col_indices(), a.values(), (batch_size, m, k), layout=torch.sparse_csr)

                b = make_tensor((batch_size, k, n), dtype=dtype, device=device, noncontiguous=noncontiguous)
                for op_b, op_out in itertools.product([True, False], repeat=2):
                    run_test(a, a_batched, b, op_b, op_out, dtype=dtype, device=device)

    def run_test_block_addmm_addmv(self, addmv_addmm, c, a, b, op_b=False, op_out=False, *, dtype=None, device=None):
        alpha = complex(random.random(), random.random()) if dtype.is_complex else random.random()
        beta = complex(random.random(), random.random()) if dtype.is_complex else random.random()
        b = b.mH if (op_b and a.shape == b.shape) else b

        actual = addmv_addmm(c, a, b, alpha=alpha, beta=beta)

        out = torch.empty_like(c.mH if op_out and a.shape == b.shape else c)
        addmv_addmm(c, a, b, alpha=alpha, beta=beta, out=out)

        a_bsr = sp.bsr_matrix(
            (
                a.values().cpu().numpy(),
                a.col_indices().cpu().numpy(),
                a.crow_indices().cpu().numpy(),
            ),
            shape=a.shape,
        )
        expected = alpha * (a_bsr * b.cpu().resolve_conj().numpy()) + beta * c.cpu().numpy()
        self.assertEqual(actual, out)
        self.assertEqual(actual, expected)

    @parametrize("block_size", [1, 2, 3])
    @parametrize("index_dtype", [torch.int32, torch.int64])
    @skipCPUIfNoMklSparse
    @unittest.skipIf(not TEST_SCIPY, "SciPy not found")
    @dtypes(torch.float32, torch.float64, torch.complex64, torch.complex128)
    def test_block_addmm(self, device, dtype, index_dtype, block_size):
        for (m, n, k), noncontiguous in zip(itertools.product([1, 5], repeat=3), [True, False]):
            nnz = random.randint(0, m * k)
            if not noncontiguous:
                a = self.genSparseCSRTensor((m * block_size, k * block_size), nnz,
                                            dtype=dtype, device=device, index_dtype=index_dtype)
                a = torch.sparse._csr_to_block_csr(a, (block_size, block_size))
            else:
                a = self.genSparseCSRTensor((m, k), nnz, dtype=dtype, device=device, index_dtype=index_dtype)
                a_data = make_tensor((nnz, block_size, block_size), dtype=dtype, device=device)
                a_data = a_data.mT if noncontiguous else a_data   # Test column-major blocks
                a = torch._sparse_csr_tensor_unsafe(a.crow_indices(), a.col_indices(),
                                                    a_data, (m * block_size, k * block_size), layout=torch.sparse_csr)
            b = make_tensor((k * block_size, n * block_size), dtype=dtype, device=device, noncontiguous=noncontiguous)
            c = make_tensor((m * block_size, n * block_size), dtype=dtype, device=device, noncontiguous=noncontiguous)
            for op_b, op_out in itertools.product([True, False], repeat=2):
                self.run_test_block_addmm_addmv(torch.addmm, c, a, b, op_b, op_out, dtype=dtype, device=device)

    @parametrize("block_size", [2, 3])
    @parametrize("index_dtype", [torch.int32, torch.int64])
    @skipCPUIfNoMklSparse
    @unittest.skipIf(not TEST_SCIPY, "SciPy not found")
    @dtypes(torch.float32, torch.float64, torch.complex64, torch.complex128)
    def test_block_addmv(self, device, dtype, index_dtype, block_size):
        # TODO: Explicitly disable block size 1 support
        # if (TEST_WITH_ROCM or not TEST_CUSPARSE_GENERIC) and block_size == 1:
        #     return
        for (m, k), noncontiguous in zip(itertools.product([1, 5], repeat=2), [True, False]):
            nnz = random.randint(0, m * k)
            if not noncontiguous:
                a = self.genSparseCSRTensor((m * block_size, k * block_size), nnz,
                                            dtype=dtype, device=device, index_dtype=index_dtype)
                a = torch.sparse._csr_to_block_csr(a, (block_size, block_size))
            else:
                a = self.genSparseCSRTensor((m, k), nnz, dtype=dtype, device=device, index_dtype=index_dtype)
                a_data = make_tensor((nnz, block_size, block_size), dtype=dtype, device=device)
                a_data = a_data.mT if noncontiguous else a_data   # Test column-major blocks
                a = torch._sparse_csr_tensor_unsafe(a.crow_indices(), a.col_indices(),
                                                    a_data, (m * block_size, k * block_size), layout=torch.sparse_csr)
            b = make_tensor((k * block_size,), dtype=dtype, device=device, noncontiguous=noncontiguous)
            c = make_tensor((m * block_size,), dtype=dtype, device=device, noncontiguous=noncontiguous)
            self.run_test_block_addmm_addmv(torch.addmv, c, a, b, dtype=dtype, device=device)

    @parametrize("block_size", [2, 3])
    @parametrize("index_dtype", [torch.int32, torch.int64])
    @skipCPUIfNoMklSparse
    @skipCUDAIfRocm
    @unittest.skipIf(not TEST_SCIPY, "SciPy not found")
    @dtypes(torch.float32, torch.float64, torch.complex64, torch.complex128)
    def test_block_triangular_solve(self, device, dtype, index_dtype, block_size):
        def run_test(a, b, upper, transpose, unitriangular, op_out):
            actual = torch.triangular_solve(b, a, upper=upper, unitriangular=unitriangular, transpose=transpose)
            actual_X = actual.solution
            actual_A_clone = actual.cloned_coefficient
            self.assertTrue(actual_A_clone.numel() == 0)
            if a._nnz() == 0:
                self.assertTrue(actual_X.isnan().all())
                return

            # TODO: replace with torch method when implemented to_dense() on block sparse tensor
            a_bsr = sp.bsr_matrix(
                (
                    a.values().cpu().numpy(),
                    a.col_indices().cpu().numpy(),
                    a.crow_indices().cpu().numpy(),
                ),
                shape=a.shape,
            )
            expected_X, _ = torch.triangular_solve(
                b,
                torch.tensor(a_bsr.todense(), device=device),
                transpose=transpose,
                upper=upper,
                unitriangular=unitriangular)
            self.assertEqual(actual_X, expected_X)

            out = torch.empty_like(b.mH if op_out and a.shape == b.shape else b)
            torch.triangular_solve(
                b, a,
                upper=upper, unitriangular=unitriangular, transpose=transpose, out=(out, actual_A_clone)
            )
            self.assertEqual(out, actual_X)
            self.assertEqual(out, expected_X)

        for (m, k), noncontiguous in zip(itertools.product([1, 5], repeat=2), [True, False]):
            nnz = random.randint(0, m * m)
            if not noncontiguous:
                a = self.genSparseCSRTensor((m * block_size, m * block_size), nnz,
                                            dtype=dtype, device=device, index_dtype=index_dtype)
                a = torch.sparse._csr_to_block_csr(a, (block_size, block_size))
            else:
                a = self.genSparseCSRTensor((m, m), nnz, dtype=dtype, device=device, index_dtype=index_dtype)
                a_data = make_tensor((nnz, block_size, block_size), dtype=dtype, device=device)
                a_data = a_data.mT if noncontiguous else a_data  # Test column-major blocks
                a = torch._sparse_csr_tensor_unsafe(a.crow_indices(), a.col_indices(),
                                                    a_data, (m * block_size, m * block_size), layout=torch.sparse_csr)
            b = make_tensor((m * block_size, k), dtype=dtype, device=device, noncontiguous=noncontiguous)

            for (upper, unitriangular, transpose, op_out) in itertools.product([True, False], repeat=4):
                run_test(a, b, upper, unitriangular, transpose, op_out)

    @skipCPUIfNoMklSparse
    @dtypes(torch.double)
    def test_mm(self, device, dtype):
        def test_shape(di, dj, dk, nnz0=None, nnz1=None):
            for index_dtype in [torch.int32, torch.int64]:
                alpha = random.random()
                beta = random.random()

                def _test(t, x, y):
                    # res = beta * t  + alpha * (x @ y)
                    res = torch.addmm(t, x, y, beta=beta, alpha=alpha)
                    expected = torch.addmm(t, x.to_dense(), y.to_dense(), beta=beta, alpha=alpha)
                    self.assertEqual(res, expected)

                    res = torch.addmm(t, x, y)
                    expected = torch.addmm(t, x.to_dense(), y.to_dense())
                    self.assertEqual(res, expected)

                    res = torch.mm(x, y)
                    expected = torch.mm(x.to_dense(), y.to_dense())
                    self.assertEqual(res, expected)

                if nnz0 is None:
                    nnz0 = random.randint(di * dk // 2, di * dk)
                t = torch.randn(di, dj, dtype=dtype, device=device)
                x = self.genSparseCSRTensor((di, dk), nnz0, device=device, dtype=dtype, index_dtype=index_dtype)
                y = torch.randn(dk, dj, dtype=dtype, device=device)
                _test(t, x, y)

                if nnz1 is None:
                    nnz1 = random.randint(dk * dj // 2, dk * dj)
                t = torch.randn(di, dj, dtype=dtype, device=device)
                x = torch.randn(di, dk, dtype=dtype, device=device)
                y = self.genSparseCSRTensor((dk, dj), nnz1, device=device, dtype=dtype, index_dtype=index_dtype)
                _test(t, x, y)

        for i in range(2, 5):
            for j in range(2, 8):
                for k in range(2, 8):
                    test_shape(i, j, k)
        test_shape(4, 4, 4, 0, 0)

    @skipCPUIfNoMklSparse
    @dtypes(*floating_and_complex_types())
    @dtypesIfCUDA(*floating_and_complex_types_and(
                  *[torch.half] if SM53OrLater and TEST_CUSPARSE_GENERIC else [],
                  *[torch.bfloat16] if SM80OrLater and TEST_CUSPARSE_GENERIC else []))
    @precisionOverride({torch.bfloat16: 1e-2, torch.float16: 1e-2})
    def test_sparse_mm(self, device, dtype):
        def test_shape(d1, d2, d3, nnz, transposed, index_dtype):
            if transposed:
                D = torch.randn(d3, d2, dtype=dtype, device=device).t_()
            else:
                D = torch.randn(d2, d3, dtype=dtype, device=device)
            S = self.genSparseCSRTensor((d1, d2), nnz, device=device, dtype=dtype, index_dtype=index_dtype)
            S_dense = S.to_dense()
            self.assertEqual(torch.sparse.mm(S, D), torch.mm(S_dense, D))

        for index_dtype in [torch.int32, torch.int64]:
            test_shape(7, 8, 9, 20, False, index_dtype)
            test_shape(7, 8, 9, 20, True, index_dtype)

    @dtypes(*floating_and_complex_types())
    @dtypesIfCUDA(*floating_and_complex_types_and(
                  *[torch.half] if SM53OrLater and TEST_CUSPARSE_GENERIC else [],
                  *[torch.bfloat16] if SM80OrLater and TEST_CUSPARSE_GENERIC else []))
    @precisionOverride({torch.bfloat16: 1e-2, torch.float16: 1e-2})
    def test_sparse_addmm(self, device, dtype):
        def test_shape(m, n, p, nnz, broadcast, index_dtype, alpha_beta=None):
            if alpha_beta is None:
                alpha = random.random()
                beta = random.random()
            else:
                alpha, beta = alpha_beta
            if broadcast:
                D1 = make_tensor((), dtype=dtype, device=device)
            else:
                D1 = make_tensor([n, p], dtype=dtype, device=device)
            D2 = make_tensor([m, p], dtype=dtype, device=device)
            S = self.genSparseCSRTensor([n, m], nnz, dtype=dtype, device=device, index_dtype=index_dtype)
            S_dense = S.to_dense()
            Y = torch.sparse.addmm(D1, S, D2, beta=beta, alpha=alpha)
            Y_dense = torch.addmm(D1, S_dense, D2, beta=beta, alpha=alpha)
            self.assertEqual(Y, Y_dense)

        for index_dtype in [torch.int32, torch.int64]:
            test_shape(7, 8, 9, 20, False, index_dtype, None)
            test_shape(7, 8, 9, 20, True, index_dtype, None)
            test_shape(7, 8, 9, 20, False, index_dtype, (1, 0))
            test_shape(7, 8, 9, 20, True, index_dtype, (1, 0))
            test_shape(7, 8, 9, 20, False, index_dtype, (1, 1))
            test_shape(7, 8, 9, 20, True, index_dtype, (1, 1))

    @skipCPUIfNoMklSparse
    @dtypes(*floating_and_complex_types())
    @precisionOverride({torch.double: 1e-8, torch.float: 1e-4, torch.bfloat16: 0.6,
                        torch.half: 1e-1, torch.cfloat: 1e-4, torch.cdouble: 1e-8})
    @dtypesIfCUDA(*floating_types_and(torch.complex64,
                                      *[torch.bfloat16] if SM80OrLater else [],
                                      *[torch.half] if SM53OrLater else [],
                                      *[torch.complex128] if CUSPARSE_SPMM_COMPLEX128_SUPPORTED else []))
    @skipCUDAIf(
        not _check_cusparse_spgemm_available(),
        "cuSparse Generic API SpGEMM is not available"
    )
    def test_addmm_all_sparse_csr(self, device, dtype):
        M = torch.randn(10, 25, device=device).to(dtype)
        m1 = torch.randn(10, 50, device=device).to(dtype)
        m2 = torch.randn(50, 25, device=device).to(dtype)
        _test_addmm_addmv(self, torch.addmm, M, m1, m2, layout=torch.sparse_csr, mode="all_sparse")

        # Test 0-strided
        M = torch.randn(10, 1, device=device).to(dtype).expand(10, 25)
        m1 = torch.randn(10, 1, device=device).to(dtype).expand(10, 50)
        m2 = torch.randn(50, 25, device=device).to(dtype)
        _test_addmm_addmv(self, torch.addmm, M, m1, m2, layout=torch.sparse_csr, mode="all_sparse")

        # Test beta=0, M=nan
        M = torch.full((10, 25), float('nan'), device=device).to(dtype)
        m1 = torch.randn(10, 50, device=device).to(dtype)
        m2 = torch.randn(50, 25, device=device).to(dtype)
        _test_addmm_addmv(self, torch.addmm, M, m1, m2, beta=0, layout=torch.sparse_csr, mode="all_sparse")

        # Test transpose
        for t1, t2, t3, t4 in itertools.product([True, False], repeat=4):
            def maybe_transpose(cond, m):
                if not cond:
                    return m
                return m.t().clone(memory_format=torch.contiguous_format).t()

            M = maybe_transpose(t1, torch.randn(10, 25, device=device).to(dtype))
            m1 = maybe_transpose(t2, torch.randn(10, 50, device=device).to(dtype))
            m2 = maybe_transpose(t3, torch.randn(50, 25, device=device).to(dtype))
            _test_addmm_addmv(self, torch.addmm, M, m1, m2, transpose_out=t4, layout=torch.sparse_csr, mode="all_sparse")

    @onlyCPU
    @skipCPUIfNoMklSparse
    @dtypes(*floating_and_complex_types())
    def test_addmm_dense_result(self, device, dtype):
        M = torch.randn(10, 25, device=device).to(dtype)
        m1 = torch.randn(10, 50, device=device).to(dtype)
        m2 = torch.randn(50, 25, device=device).to(dtype)
        _test_addmm_addmv(self, torch.addmm, M, m1, m2, layout=torch.sparse_csr, mode="dense_result")

        # Test 0-strided
        M = torch.randn(10, 1, device=device).to(dtype).expand(10, 25)
        m1 = torch.randn(10, 1, device=device).to(dtype).expand(10, 50)
        m2 = torch.randn(50, 25, device=device).to(dtype)
        _test_addmm_addmv(self, torch.addmm, M, m1, m2, layout=torch.sparse_csr, mode="dense_result")

        # Test beta=0, M=nan
        M = torch.full((10, 25), float('nan'), device=device).to(dtype)
        m1 = torch.randn(10, 50, device=device).to(dtype)
        m2 = torch.randn(50, 25, device=device).to(dtype)
        _test_addmm_addmv(self, torch.addmm, M, m1, m2, beta=0, layout=torch.sparse_csr, mode="dense_result")

        # Test transpose
        for t1, t2, t3, t4 in itertools.product([True, False], repeat=4):
            def maybe_transpose(cond, m):
                if not cond:
                    return m
                return m.t().clone(memory_format=torch.contiguous_format).t()

            M = maybe_transpose(t1, torch.randn(10, 25, device=device).to(dtype))
            m1 = maybe_transpose(t2, torch.randn(10, 50, device=device).to(dtype))
            m2 = maybe_transpose(t3, torch.randn(50, 25, device=device).to(dtype))
            _test_addmm_addmv(self, torch.addmm, M, m1, m2, transpose_out=t4, layout=torch.sparse_csr, mode="dense_result")

    @parametrize("k", [0, 1, 8])
    @parametrize("n", [0, 1, 10])
    @parametrize("m", [0, 1, 25])
    @skipCPUIfNoMklSparse
    @dtypes(*floating_and_complex_types())
    @dtypesIfCUDA(*floating_types_and(torch.complex64,
                                      *[torch.bfloat16] if SM80OrLater else [],
                                      *[torch.half] if SM53OrLater else [],
                                      *[torch.complex128] if CUSPARSE_SPMM_COMPLEX128_SUPPORTED else []))
    @skipCUDAIf(
        not _check_cusparse_spgemm_available(),
        "cuSparse Generic API SpGEMM is not available"
    )
    @precisionOverride({torch.double: 1e-8, torch.float: 1e-4, torch.bfloat16: 0.6,
                        torch.half: 1e-1, torch.cfloat: 1e-4, torch.cdouble: 1e-8})
    def test_addmm_sizes_all_sparse_csr(self, device, dtype, m, n, k):
        M = torch.randn(n, m, device=device).to(dtype)
        m1 = torch.randn(n, k, device=device).to(dtype)
        m2 = torch.randn(k, m, device=device).to(dtype)
        _test_addmm_addmv(self, torch.addmm, M, m1, m2, layout=torch.sparse_csr, mode="all_sparse")

        M = torch.randn(n, m, device=device).to(dtype).to_sparse_csr()
        m1 = torch.randn(n, k + 1, device=device).to(dtype).to_sparse_csr()
        m2 = torch.randn(k, m, device=device).to(dtype).to_sparse_csr()
        self.assertRaisesRegex(RuntimeError, f"{n}x{k + 1}.*{k}x{m}", lambda: torch.addmm(M, m1, m2))
        self.assertRaisesRegex(RuntimeError, f"{n}x{k + 1}.*{k}x{m}", lambda: torch.mm(m1, m2))

    @skipCPUIfNoMklSparse
    @dtypes(torch.float)
    def test_addmm_errors(self, device, dtype):
        # test that the errors are the same for dense and sparse versions
        import re

        def test1(*, is_sparse):
            # shapes must be compatible for matrix multiplication
            a = make_tensor((2, 3), dtype=dtype, device=device)
            if is_sparse:
                a_sparse = a.to_sparse_csr()
                return torch.addmm(a, a_sparse, a)
            else:
                return torch.addmm(a, a, a)

        def test2(*, is_sparse):
            # mat2 must be a matrix
            a = make_tensor((2, 3), dtype=dtype, device=device)
            if is_sparse:
                a_sparse = a.to_sparse_csr()
                return torch.addmm(a, a_sparse, a.unsqueeze(0))
            else:
                return torch.addmm(a, a, a.unsqueeze(0))

        def test3(*, is_sparse):
            # the first input needs to be 1D or 2D
            a = make_tensor((3, 3), dtype=dtype, device=device)
            if is_sparse:
                a_sparse = a.to_sparse_csr()
                return torch.addmm(a.unsqueeze(0), a_sparse, a)
            else:
                return torch.addmm(a.unsqueeze(0), a, a)

        for test in (test1, test2, test3):
            try:
                test(is_sparse=False)
            except RuntimeError as msg:
                with self.assertRaisesRegex(RuntimeError, re.escape(str(msg))):
                    test(is_sparse=True)

    @skipCPUIfNoMklSparse
    @dtypes(torch.float)
    def test_mm_errors(self, device, dtype):
        # test that the errors are the same for dense and sparse versions
        import re

        def test1(*, is_sparse):
            # shapes must be compatible for matrix multiplication
            a = make_tensor((2, 3), dtype=dtype, device=device)
            if is_sparse:
                a_sparse = a.to_sparse_csr()
                return torch.mm(a_sparse, a)
            else:
                return torch.mm(a, a)

        def test2(*, is_sparse):
            # mat2 must be a matrix
            a = make_tensor((2, 3), dtype=dtype, device=device)
            if is_sparse:
                a_sparse = a.to_sparse_csr()
                return torch.mm(a_sparse, a.unsqueeze(0))
            else:
                return torch.mm(a, a.unsqueeze(0))

        for test in (test1, test2):
            try:
                test(is_sparse=False)
            except RuntimeError as msg:
                with self.assertRaisesRegex(RuntimeError, re.escape(str(msg))):
                    test(is_sparse=True)

    @dtypes(torch.float, torch.double)
    def test_add(self, device, dtype):
        def _test_spadd_shape(nnz, shape):
            # sparse.to_dense() uses torch.add internally so if torch.add is wrong,
            # the dense tensor will be wrong but this test would still pass
            # there's a separate test that checks for the correctness of the .to_dense() call
            x = self.genSparseCSRTensor(shape, nnz, dtype=dtype, device=device, index_dtype=torch.int32)
            y = torch.randn(*shape, dtype=dtype, device=device)
            r = random.random()

            res = torch.add(y, x, alpha=r)
            expected = y + r * x.to_dense()
            self.assertEqual(res, expected)

            # Non contiguous dense tensor
            s = list(shape)
            s[0] = shape[-1]
            s[-1] = shape[0]
            y = torch.randn(*s, dtype=torch.double, device=device)
            y.transpose_(0, len(s) - 1)
            r = random.random()

            res = torch.add(y, x, alpha=r)
            expected = y + r * x.to_dense()

            self.assertEqual(res, expected)

        ns = [2, 5]
        batch_shapes = [(), (2,), (2, 3)]
        for b, m, n in itertools.product(batch_shapes, ns, ns):
            _test_spadd_shape(0, (*b, m, n))
            _test_spadd_shape(m * n // 2, (*b, m, n))
            _test_spadd_shape(m * n, (*b, m, n))

    @dtypes(torch.float, torch.double)
    def test_mul(self, device, dtype):
        def _test_spadd_shape(fn, nnz, shape):
            x = self.genSparseCSRTensor(shape, nnz, dtype=dtype, device=device, index_dtype=torch.int32)
            y = self.genSparseCSRTensor(shape, nnz, dtype=dtype, device=device, index_dtype=torch.int32)

            res = fn(y, x)
            expected = fn(y.to_dense(), x.to_dense()).to_sparse_csr()
            self.assertEqual(res, expected)

        _test_spadd_shape(torch.mul, 100, [100, 100])
        _test_spadd_shape(torch.mul, 0, [100, 100])
        _test_spadd_shape(torch.mul, 100, [100, 1])
        _test_spadd_shape(torch.mul, 100, [1, 100])

        s = torch.sparse_coo_tensor([[0], [1]], [5.0], (2, 3), device=device)
        s = s.to_sparse_csr()
        t23 = s.to_dense()

        if device == 'cpu':
            with self.assertRaisesRegex(RuntimeError, r"mul\(sparse_csr, dense\) is not supported"):
                s * t23
            with self.assertRaisesRegex(RuntimeError, r"mul\(dense, sparse_csr\) is not supported"):
                t23 * s
        elif device == 'cuda':
            with self.assertRaisesRegex(NotImplementedError, "CUDA"):
                s * t23
            with self.assertRaisesRegex(NotImplementedError, "CUDA"):
                t23 * s

    @skipCPUIfNoMklSparse
    @dtypes(torch.float32, torch.float64, torch.complex64, torch.complex128)
    def test_sparse_add(self, device, dtype):
        def run_test(m, n, index_dtype):

            if TEST_WITH_ROCM and dtype.is_complex:
                self.skipTest("ROCm doesn't work with complex dtype correctly.")

            alpha = random.random()
            nnz1 = random.randint(0, m * n)
            nnz2 = random.randint(0, m * n)
            nnz3 = random.randint(0, m * n)

            if TEST_WITH_ROCM:
                # ROCm fails when nnz = 0
                nnz1, nnz2, nnz3 = max(1, nnz1), max(1, nnz2), max(1, nnz3)

            S1 = self.genSparseCSRTensor([m, n], nnz1, dtype=dtype, device=device, index_dtype=index_dtype)
            S2 = self.genSparseCSRTensor([m, n], nnz2, dtype=dtype, device=device, index_dtype=index_dtype)
            S3 = self.genSparseCSRTensor([m, n], nnz3, dtype=dtype, device=device, index_dtype=index_dtype)

            expected = torch.add(S1.to_dense(), S2.to_dense(), alpha=alpha)
            actual = torch.add(S1, S2, alpha=alpha, out=S3)

            self.assertEqual(actual.to_dense(), expected)
            self.assertEqual(S3.to_dense(), expected)

        for index_dtype in [torch.int32, torch.int64]:
            for m, n in itertools.product([3, 5], [3, 5]):
                run_test(m, n, index_dtype)

    @dtypes(torch.float32, torch.float64, torch.complex64, torch.complex128)
    def test_sparse_add_errors(self, device, dtype):
        def run_test(index_type):
            a = self.genSparseCSRTensor((2, 2), 3, dtype=dtype, device=device, index_dtype=index_dtype)
            b = self.genSparseCSRTensor((2, 1), 2, dtype=dtype, device=device, index_dtype=index_dtype)
            with self.assertRaisesRegex(RuntimeError, "Expected input tensors to have the same shape"):
                torch.add(a, b)

        for index_dtype in [torch.int32, torch.int64]:
            run_test(index_dtype)

    @skipCPUIfNoMklSparse
    @skipCUDAIf(
        not _check_cusparse_triangular_solve_available(),
        "cuSparse Generic API SpSV is not available"
    )
    @dtypes(torch.float32, torch.float64, torch.complex64, torch.complex128)
    @precisionOverride({torch.float32: 1e-3, torch.complex64: 1e-3,
                        torch.float64: 1e-8, torch.complex128: 1e-8})
    def test_sparse_triangular_solve(self, device, dtype):

        def run_test(n, k, upper, unitriangular, transpose, zero):
            triangle_function = torch.triu if upper else torch.tril
            make_A = torch.zeros if zero else make_tensor
            A = make_A((n, n), dtype=dtype, device=device)
            A = triangle_function(A)
            A_sparse = A.to_sparse_csr()
            B = make_tensor((n, k), dtype=dtype, device=device)

            expected = torch.triangular_solve(B, A, upper=upper, unitriangular=unitriangular, transpose=transpose)
            expected_X = expected.solution

            actual = torch.triangular_solve(B, A_sparse, upper=upper, unitriangular=unitriangular, transpose=transpose)
            actual_X = actual.solution
            actual_A_clone = actual.cloned_coefficient
            self.assertTrue(actual_A_clone.numel() == 0)
            if A_sparse._nnz() == 0:
                self.assertTrue(actual_X.isnan().all())
                return
            self.assertEqual(actual_X, expected_X)

            # test out with C contiguous strides
            out = torch.empty_strided((n, k), (k, 1), dtype=dtype, device=device)
            torch.triangular_solve(
                B, A_sparse,
                upper=upper, unitriangular=unitriangular, transpose=transpose, out=(out, actual_A_clone)
            )
            self.assertEqual(out, expected_X)

            # test out with F contiguous strides
            out = torch.empty_strided((n, k), (1, n), dtype=dtype, device=device)
            torch.triangular_solve(
                B, A_sparse,
                upper=upper, unitriangular=unitriangular, transpose=transpose, out=(out, actual_A_clone)
            )
            self.assertEqual(out, expected_X)
            self.assertEqual(out.stride(), (1, n))

            # test out with discontiguous strides
            out = torch.empty_strided((2 * n, k), (1, 2 * n), dtype=dtype, device=device)[::2]
            if n > 0 and k > 0:
                self.assertFalse(out.is_contiguous())
                self.assertFalse(out.t().is_contiguous())
            before_stride = out.stride()
            torch.triangular_solve(
                B, A_sparse,
                upper=upper, unitriangular=unitriangular, transpose=transpose, out=(out, actual_A_clone)
            )
            self.assertEqual(out, expected_X)
            self.assertEqual(out.stride(), before_stride)

        ks = [0, 1, 3]
        ns = [5, 3, 0]
        for (k, n), (upper, unitriangular, transpose, zero) in itertools.product(itertools.product(ks, ns),
                                                                                 itertools.product([True, False], repeat=4)):
            run_test(n, k, upper, unitriangular, transpose, zero)

    @skipCUDAIfRocm
    @onlyCUDA
    @skipCUDAIf(
        not _check_cusparse_sddmm_available(),
        "cuSparse Generic API SDDMM is not available"
    )
    @dtypes(torch.float32, torch.float64, torch.complex64, torch.complex128)
    @precisionOverride({torch.float32: 1e-3, torch.complex64: 1e-3,
                        torch.float64: 1e-8, torch.complex128: 1e-8})
    def test_sampled_addmm(self, device, dtype):
        def run_test(c, a, b, op_a, op_b, *, alpha=None, beta=None):
            if dtype.is_complex:
                alpha = random.random() + 0.3j if alpha is None else alpha
                beta = random.random() + 0.6j if beta is None else beta
            else:
                alpha = random.random() if alpha is None else alpha
                beta = random.random() if beta is None else beta

            if op_a and a.shape == b.shape:
                a = a.mH
            if op_b and a.shape == b.shape:
                b = b.mH

            actual = torch.sparse.sampled_addmm(c, a, b, alpha=alpha, beta=beta)

            out = torch.sparse_csr_tensor(
                *map(torch.clone, (actual.crow_indices(), actual.col_indices())),
                torch.empty_like(actual.values()),
                size=c.shape
            )
            torch.sparse.sampled_addmm(c, a, b, alpha=alpha, beta=beta, out=out)

            spy_c = torch.sparse_csr_tensor(c.crow_indices(), c.col_indices(), torch.ones_like(c.values()), size=c.shape)
            expected = alpha * (a @ b) * spy_c.to_dense() + beta * c.to_dense()
            self.assertEqual(actual.to_dense(), out.to_dense())
            self.assertEqual(actual.to_dense(), expected)

        for index_dtype in [torch.int32, torch.int64]:
            for (m, n, k), noncontiguous in zip(itertools.product([1, 5], repeat=3), [True, False]):
                nnz = random.randint(0, m * n)
                c = self.genSparseCSRTensor((m, n), nnz, dtype=dtype, device=device, index_dtype=index_dtype)
                a = make_tensor((m, k), dtype=dtype, device=device, noncontiguous=noncontiguous)
                b = make_tensor((k, n), dtype=dtype, device=device, noncontiguous=noncontiguous)
                for op_a, op_b in itertools.product([True, False], repeat=2):
                    run_test(c, a, b, op_a, op_b)

    @skipCUDAIfRocm
    @onlyCUDA
    @skipCUDAIf(True, "Causes CUDA memory exception, see https://github.com/pytorch/pytorch/issues/72177")
    @skipCUDAIf(
        not _check_cusparse_sddmm_available(),
        "cuSparse Generic API SDDMM is not available"
    )
    @dtypes(torch.float32, torch.float64, torch.complex64, torch.complex128)
    @precisionOverride({torch.float32: 1e-3, torch.complex64: 1e-3,
                        torch.float64: 1e-8, torch.complex128: 1e-8})
    def test_sampled_addmm_zero_sized(self, device, dtype):
        def run_test(c, a, b):
            actual = torch.sparse.sampled_addmm(c, a, b)
            self.assertEqual(actual.shape, c.shape)

        for m, n, k in itertools.product([0, 5], repeat=3):
            c = torch.empty(m, n, dtype=dtype, device=device, layout=torch.sparse_csr)
            a = make_tensor((m, k), dtype=dtype, device=device)
            b = make_tensor((k, n), dtype=dtype, device=device)
            run_test(c, a, b)

    @skipCUDAIfRocm
    @onlyCUDA
    @skipCUDAIf(
        not _check_cusparse_sddmm_available(),
        "cuSparse Generic API SDDMM is not available"
    )
    @dtypes(torch.float32, torch.float64, torch.complex64, torch.complex128)
    def test_sampled_addmm_errors(self, device, dtype):
        # test that the errors are the same for dense and sparse sampled versions
        # import re

        # shapes must be compatible for matrix multiplication
        a = make_tensor((2, 3), dtype=dtype, device=device)
        a_sparse = a.to_sparse_csr()
        with self.assertRaisesRegex(RuntimeError, r"cannot be multiplied"):
            torch.sparse.sampled_addmm(a_sparse, a, a)

        # mat1 must be a matrix
        with self.assertRaisesRegex(RuntimeError, r"Expected mat1 to be a matrix"):
            torch.sparse.sampled_addmm(a_sparse, a.unsqueeze(0), a)

        # mat2 must be a matrix
        with self.assertRaisesRegex(RuntimeError, r"Expected mat2 to be a matrix"):
            torch.sparse.sampled_addmm(a_sparse, a, a.unsqueeze(0))

        a = make_tensor((2, 2), dtype=dtype, device=device)
        b = make_tensor((3, 3), dtype=dtype, device=device)
        b_sparse = b.to_sparse_csr()
        with self.assertRaisesRegex(RuntimeError, r"self dim 0 must match mat1 dim 0"):
            torch.sparse.sampled_addmm(b_sparse, a, a)

        b = make_tensor((2, 3), dtype=dtype, device=device)
        b_sparse = b.to_sparse_csr()
        with self.assertRaisesRegex(RuntimeError, r"self dim 1 must match mat2 dim 1"):
            torch.sparse.sampled_addmm(b_sparse, a, a)

        a = make_tensor((2, 2), dtype=dtype, device=device)
        a_sparse = a.to_sparse_csr()
        with self.assertRaisesRegex(RuntimeError, r"Expected mat1 to have strided layout"):
            torch.sparse.sampled_addmm(a_sparse, a_sparse, a_sparse)

        with self.assertRaisesRegex(RuntimeError, r"Expected mat2 to have strided layout"):
            torch.sparse.sampled_addmm(a_sparse, a, a_sparse)

    @skipMeta
    @dtypes(*all_types_and_complex_and(torch.half, torch.bool, torch.bfloat16))
    def test_coo_csr_conversion(self, device, dtype):
        for m, n in itertools.product([5, 2, 0], [5, 2, 0]):
            size = (m, n)
            dense = make_tensor(size, dtype=dtype, device=device)
            coo_sparse = dense.to_sparse()
            csr_sparse = coo_sparse.to_sparse_csr()

            self.assertEqual(csr_sparse.to_dense(), dense)

    @skipMeta
    @dtypes(*all_types_and_complex_and(torch.half, torch.bool, torch.bfloat16))
    def test_csr_coo_conversion(self, device, dtype):
        for m, n in itertools.product([5, 2, 0], [5, 2, 0]):
            size = (m, n)
            dense = make_tensor(size, dtype=dtype, device=device)
            csr_sparse = dense.to_sparse_csr()
            coo_sparse = csr_sparse.to_sparse()

            self.assertEqual(coo_sparse.to_dense(), dense)

    @ops(_sparse_csr_ops)
    def test_sparse_csr_consistency(self, device, dtype, op):
        samples = list(op.sample_inputs(device, dtype))

        # Fail early to prevent silent success with this test
        ndims_equals_2d = (s.input.ndim == 2 for s in samples)
        if not any(ndims_equals_2d):
            raise ValueError("Expected at least one 2D tensor in samples.")

        for sample in samples:
            assert torch.is_tensor(sample.input)
            # Sparse CSR only supports 2D tensors as inputs
            if sample.input.ndim != 2:
                continue
            # Reductions on sparse CSR require keepdim=True
            if isinstance(op, ReductionOpInfo):
                continue
            expected = op(sample.input)
            assert torch.is_tensor(expected)
            output = op(sample.input.to_sparse_csr())
            assert torch.is_tensor(output)

            self.assertEqual(output.to_dense(), expected)

    # Currently, there is no rule in PyTorch for filling zeros in the outputs
    #   from operations on Sparse CSR tensors. Hence only those operators are supported
    #   which have 0->0 correspondence, example: sin(0) = 0, tan(0) = 0 but
    #   cos(0) = 1 (and hence it's not supported).
    # Note: here, we do this test only for unary operators
    @ops(sparse_csr_unary_ufuncs)
    def test_zero_to_zero_correspondence_unary(self, device, dtype, op):
        zero = torch.zeros((1, 2), dtype=dtype, device=device)
        tensor_explicit_zeros = torch.sparse_csr_tensor([0, 1], [1], [0], dtype=dtype, device=device)

        output_zero = op(zero)
        expected_zero = zero.to(output_zero.dtype)

        output_explicit_zeros = op(tensor_explicit_zeros).to_dense()
        expected_explicit_zeros = tensor_explicit_zeros.to_dense().to(output_explicit_zeros.dtype)

        for (output, expected) in [
                (output_zero, expected_zero),
                (output_explicit_zeros, expected_explicit_zeros)
        ]:
            self.assertEqual(output, expected, f"This operator ({op.name}) should not be supported for "
                             "Sparse CSR as it breaks 0->0 correspondence.")

        for inp in [zero.to_sparse_csr(), tensor_explicit_zeros]:
            self.assertEqual(op(inp).values().numel(), inp.values().numel(),
                             f"{op.name} fails to preserve sparsity pattern.")

    @ops(sparse_csr_unary_ufuncs)
    def test_sparse_csr_unary_out(self, device, dtype, op):
        samples = op.sample_inputs(device, dtype)

        if not op.supports_out:
            self.skipTest("Skipped! Out not supported")

        for sample in samples:
            assert torch.is_tensor(sample.input)
            # Sparse CSR only supports 2D tensors as inputs
            # Fail early to prevent silent success with this test
            if sample.input.ndim != 2:
                raise ValueError("Expected 2D tensor but got tensor with dimension: {sample.input.ndim}.")

            sample.input = sample.input.to_sparse_csr()
            expect = op(sample.input, *sample.args, **sample.kwargs)

            out = self.genSparseCSRTensor(sample.input.size(), sample.input._nnz(),
                                          device=sample.input.device, dtype=expect.dtype,
                                          index_dtype=sample.input.crow_indices().dtype)
            op(sample.input, *sample.args, **sample.kwargs, out=out)

            self.assertEqual(out, expect)

    @ops(sparse_csr_unary_ufuncs)
    def test_sparse_csr_unary_inplace(self, device, dtype, op):
        samples = op.sample_inputs(device, dtype)

        if op.inplace_variant is None:
            self.skipTest("Skipped! Inplace variant not supported!")

        for sample in samples:
            assert torch.is_tensor(sample.input)
            # Sparse CSR only supports 2D tensors as inputs
            # Fail early to prevent silent success with this test
            if sample.input.ndim != 2:
                raise ValueError("Expected 2D tensor but got tensor with dimension: {sample.input.ndim}.")

            sample.input = sample.input.to_sparse_csr()
            expect = op(sample.input, *sample.args, **sample.kwargs)

            if not torch.can_cast(expect.dtype, dtype):
                with self.assertRaisesRegex(RuntimeError, "result type"):
                    op.inplace_variant(sample.input, *sample.args, **sample.kwargs)
                continue

            if sample.input.is_complex() and op.name == "abs":
                with self.assertRaisesRegex(RuntimeError, "not supported"):
                    op.inplace_variant(sample.input, *sample.args, **sample.kwargs)
                continue

            actual = op.inplace_variant(sample.input, *sample.args, **sample.kwargs)

            self.assertIs(actual, sample.input)
            self.assertEqual(actual, expect)

    @unittest.expectedFailure
    @ops(sparse_csr_unary_ufuncs, dtypes=OpDTypes.supported, allowed_dtypes=[torch.double, torch.cdouble])
    def test_autograd_sparse_csr_unary(self, device, dtype, op):
        samples = list(op.sample_inputs(device, dtype))

        # Fail early to prevent silent success with this test
        ndims_equals_2d = (s.input.ndim == 2 for s in samples)
        if not any(ndims_equals_2d):
            raise ValueError("Expected at least one 2D tensor in samples.")

        for sample in samples:
            sparse_input = sample.input.to_sparse_csr().requires_grad_(True)

            def fn(input):
                output = op.gradcheck_wrapper(op.get_op(), input, *sample.args, **sample.kwargs)
                output = output.to_dense()
                if sample.output_process_fn_grad is not None:
                    return sample.output_process_fn_grad(output)
                return output

            # NotImplementedError inside gradcheck when computing numerical Jacobian
            self.assertTrue(torch.autograd.gradcheck(fn, (sparse_input,), fast_mode=False, check_sparse_nnz=True))

            # RuntimeError: Unsupported input layout: SparseCsr
            output = fn(sparse_input)
            output.backward(torch.ones_like(output))
            assert torch.is_tensor(sparse_input.grad)

    @dtypes(torch.float64)
    def test_autograd_dense_output_addmm(self, device, dtype):
        from torch.testing._internal.common_methods_invocations import sample_inputs_addmm

        samples = list(sample_inputs_addmm(None, device, dtype, requires_grad=True))

        # Fail early to prevent silent success with this test
        ndims_equals_2d = (s.args[0].ndim == 2 for s in samples)
        if not any(ndims_equals_2d):
            raise ValueError("Expected at least one 2D tensor in samples to convert to sparse.")

        for sample in samples:
            # TODO: Remove detach once we have autograd support for CSR input
            a = sample.args[0].to_sparse_csr().detach()

            for addmm in [torch.addmm, torch.sparse.addmm]:

                def fn(c, b):
                    output = addmm(c, a, b, **sample.kwargs)
                    if sample.output_process_fn_grad is not None:
                        return sample.output_process_fn_grad(output)
                    return output

                self.assertTrue(torch.autograd.gradcheck(fn, [sample.input, sample.args[1]], fast_mode=True))

                # noncontiguous
                c = make_tensor(sample.input.shape, device=device, dtype=dtype, noncontiguous=True, requires_grad=True)
                b = make_tensor(sample.args[1].shape, device=device, dtype=dtype, noncontiguous=True, requires_grad=True)
                self.assertTrue(torch.autograd.gradcheck(fn, [c, b], fast_mode=True))

    @skipCUDAIfRocm
    @skipCPUIfNoMklSparse
    @dtypes(torch.float64)
    def test_autograd_dense_output_addmv(self, device, dtype):
        from torch.testing._internal.common_methods_invocations import sample_inputs_addmv

        samples = list(sample_inputs_addmv(None, device, dtype, requires_grad=True))

        # Fail early to prevent silent success with this test
        ndims_equals_2d = (s.args[0].ndim == 2 for s in samples)
        if not any(ndims_equals_2d):
            raise ValueError("Expected at least one 2D tensor in samples to convert to sparse.")

        for sample in samples:
            # TODO: Remove detach once we have autograd support for CSR input
            a = sample.args[0].to_sparse_csr().detach()

            def fn(c, b):
                output = torch.addmv(c, a, b, **sample.kwargs)
                if sample.output_process_fn_grad is not None:
                    return sample.output_process_fn_grad(output)
                return output

            self.assertTrue(torch.autograd.gradcheck(fn, [sample.input, sample.args[1]], fast_mode=True))

            # noncontiguous
            c = make_tensor(sample.input.shape, device=device, dtype=dtype, noncontiguous=True, requires_grad=True)
            b = make_tensor(sample.args[1].shape, device=device, dtype=dtype, noncontiguous=True, requires_grad=True)
            self.assertTrue(torch.autograd.gradcheck(fn, [c, b], fast_mode=True))

    @ops(binary_ops_with_dense_output, dtypes=OpDTypes.supported, allowed_dtypes=[torch.double, ])
    def test_autograd_dense_output(self, device, dtype, op):
        if op.name == "mv" and no_mkl_sparse and self.device_type == 'cpu':
            self.skipTest("MKL Sparse is not available")
        if op.name == "mv" and TEST_WITH_ROCM and self.device_type == 'cuda':
            # mv currently work only on CUDA
            self.skipTest("ROCm is not supported")

        samples = list(op.sample_inputs(device, dtype, requires_grad=True))

        # Fail early to prevent silent success with this test
        ndims_equals_2d = (s.input.ndim == 2 for s in samples)
        if not any(ndims_equals_2d):
            raise ValueError("Expected at least one 2D tensor in samples.")

        # Here we assume that the signature is op(sparse_input, dense_input) -> dense_output
        for sample in samples:
            # TODO: Remove detach once we have autograd support for CSR input
            sparse_input = sample.input.to_sparse_csr().detach()

            def fn(*args):
                output = op.gradcheck_wrapper(op.get_op(), sparse_input, *args, **sample.kwargs)
                if sample.output_process_fn_grad is not None:
                    return sample.output_process_fn_grad(output)
                return output

            self.assertTrue(torch.autograd.gradcheck(fn, sample.args, fast_mode=True))

            # noncontiguous
            args = [make_tensor(a.shape, device=device, dtype=dtype, noncontiguous=True, requires_grad=True) for a in sample.args]
            self.assertTrue(torch.autograd.gradcheck(fn, args, fast_mode=True))

    @dtypes(*all_types_and_complex())
    def test_direct_coo_csr_conversion(self, device, dtype):
        for m, n in itertools.product([5, 2, 0], [5, 2, 0]):
            size = (m, n)
            dense = make_tensor(size, dtype=dtype, device=device)
            coo_sparse = dense.to_sparse_coo()

            self.assertEqual(coo_sparse.to_sparse_csr().to_sparse_coo(), coo_sparse)

    @skipMeta
    @dtypes(*all_types_and_complex_and(torch.half, torch.bool, torch.bfloat16))
    def test_sum(self, device, dtype):
        def run_test(shape, nnz, index_type):
            a = self.genSparseCSRTensor(shape, nnz, dtype=dtype, device=device, index_dtype=index_dtype)
            self.assertEqual(a.sum(), a.values().sum())
            if dtype in floating_types():
                a.requires_grad_(True)
                with self.assertRaisesRegex(RuntimeError,
                                            ("Function SumBackward0 returned an invalid gradient at " +
                                             "index 0 - expected layout SparseCsr but got Strided")):
                    a.sum().backward()
        for shape, index_dtype in itertools.product(
                [(10, 5), (10, 10)],
                [torch.int32, torch.int64]):
            run_test(shape, 0, index_dtype)
            run_test(shape, max(shape), index_dtype)
            run_test(shape, shape[0] * shape[1], index_dtype)


    @skipMeta
    @dtypes(*all_types_and_complex_and(torch.half, torch.bool, torch.bfloat16))
    def test_transpose(self, device, dtype):

        def run_test(shape, nnz, index_type, dim0, dim1):
            a = self.genSparseCSRTensor(shape, nnz, dtype=dtype, device=device, index_dtype=index_dtype)

            t = a.transpose(dim0, dim1)

            self.assertEqual(t.to_dense(), a.to_dense().transpose(dim0, dim1))

        for shape, index_dtype, (dim0, dim1) in itertools.product(
                [(10, 5), (10, 10)],
                [torch.int32, torch.int64],
                [(0, 0), (0, 1)]):
            run_test(shape, 0, index_dtype, dim0, dim1)
            run_test(shape, max(shape), index_dtype, dim0, dim1)
            run_test(shape, shape[0] * shape[1], index_dtype, dim0, dim1)

    # TODO: This is a stopgap for a rigorous extension of our autograd tests
    # to test the functionality of detach
    @skipMeta
    @dtypes(*all_types_and_complex_and(torch.half, torch.bool, torch.bfloat16))
    def test_exercise_detach(self, device, dtype):
        shape = (3, 3)
        nnz = 4
        for index_dtype in [torch.int32, torch.int64]:
            inp = self.genSparseCSRTensor(shape, nnz, dtype=dtype, device=device, index_dtype=index_dtype)
            detached_inp = inp.detach()
            self.assertEqual(inp, detached_inp)



# e.g., TestSparseCSRCPU and TestSparseCSRCUDA
instantiate_device_type_tests(TestSparseCSR, globals())

if __name__ == '__main__':
    run_tests()<|MERGE_RESOLUTION|>--- conflicted
+++ resolved
@@ -138,7 +138,27 @@
         self.assertEqual(str(torch.sparse_csr), 'torch.sparse_csr')
         self.assertEqual(type(torch.sparse_csr), torch.layout)
 
-<<<<<<< HEAD
+    def test_csr_stride(self):
+        a = self.genSparseCSRTensor((3, 3), 3, dtype=torch.float, device=self.device_type, index_dtype=torch.int64)
+
+        with self.assertRaisesRegex(RuntimeError, "Sparse CSR tensors do not have strides"):
+            a.stride()
+
+        with self.assertRaisesRegex(RuntimeError, "Sparse CSR tensors do not have strides"):
+            a.stride(-1)
+
+    def test_csr_storage(self):
+        a = self.genSparseCSRTensor((3, 3), 3, dtype=torch.float, device=self.device_type, index_dtype=torch.int64)
+
+        with self.assertRaisesRegex(RuntimeError, "Cannot access storage of SparseCsrTensorImpl"):
+            a.storage()
+
+    def test_csr_is_contiguous(self):
+        a = self.genSparseCSRTensor((3, 3), 3, dtype=torch.float, device=self.device_type, index_dtype=torch.int64)
+
+        with self.assertRaisesRegex(RuntimeError, "Tensors of type SparseCsrTensorImpl do not have is_contiguous"):
+            a.is_contiguous()
+
     @onlyCPU
     def test_csc_layout(self):
         self.assertEqual(str(torch.sparse_csc), 'torch.sparse_csc')
@@ -158,28 +178,6 @@
     def test_layout(self):
         sparse = torch.randn(3, 3).to_sparse_csr()
         self.assertEqual(torch.sparse_csr, sparse.layout)
-=======
-    def test_csr_stride(self):
-        a = self.genSparseCSRTensor((3, 3), 3, dtype=torch.float, device=self.device_type, index_dtype=torch.int64)
-
-        with self.assertRaisesRegex(RuntimeError, "Sparse CSR tensors do not have strides"):
-            a.stride()
-
-        with self.assertRaisesRegex(RuntimeError, "Sparse CSR tensors do not have strides"):
-            a.stride(-1)
-
-    def test_csr_storage(self):
-        a = self.genSparseCSRTensor((3, 3), 3, dtype=torch.float, device=self.device_type, index_dtype=torch.int64)
-
-        with self.assertRaisesRegex(RuntimeError, "Cannot access storage of SparseCsrTensorImpl"):
-            a.storage()
-
-    def test_csr_is_contiguous(self):
-        a = self.genSparseCSRTensor((3, 3), 3, dtype=torch.float, device=self.device_type, index_dtype=torch.int64)
-
-        with self.assertRaisesRegex(RuntimeError, "Tensors of type SparseCsrTensorImpl do not have is_contiguous"):
-            a.is_contiguous()
->>>>>>> 4cbf41ce
 
     @dtypes(*all_types_and_complex_and(torch.half, torch.bool, torch.bfloat16))
     def test_sparse_csr_constructor_shape_inference(self, device, dtype):
@@ -223,6 +221,7 @@
                                              values,
                                              size=(*batch_shape, 2, 10),
                                              dtype=dtype,
+                                             layout=torch.sparse_csr,
                                              device=device)
             self.assertEqual((*batch_shape, 2, 10), sparse.shape)
             self.assertEqual(crow_indices.to(index_dtype), sparse.crow_indices())
@@ -235,7 +234,7 @@
         crow_indices = torch.tensor([0, 2, 4], device=device).repeat(6, 1).reshape(*batch_shape, -1)
         col_indices = torch.tensor([0, 1, 0, 1], device=device).repeat(6, 1).reshape(*batch_shape, -1)
         values = torch.tensor([1, 2, 3, 4], device=device, dtype=dtype).repeat(6, 1).reshape(*batch_shape, -1)
-        sparse = torch.sparse_csr_tensor(crow_indices, col_indices, values, dtype=dtype, device=device)
+        sparse = torch.sparse_csr_tensor(crow_indices, col_indices, values, dtype=dtype, layout=torch.sparse_csr, device=device)
         self.assertEqual((*batch_shape, crow_indices.shape[-1] - 1, col_indices.max() + 1), sparse.shape)
 
     @dtypes(*all_types_and_complex_and(torch.half, torch.bfloat16, torch.bool))
@@ -305,9 +304,9 @@
         for batch_shape in ((), (2,), (2, 3)):
             prod = reduce(mul, batch_shape, 1)
             crow_indices = torch.tensor([0, 2, 4], device=device).repeat(prod, 1).reshape(*batch_shape, -1)
+            values = torch.tensor([1, 2, 3, 4], device=device, dtype=dtype).repeat(prod, 1).reshape(*batch_shape, -1)
             col_indices = torch.tensor([0, 1, 0, 1], device=device).repeat(prod, 1).reshape(*batch_shape, -1)
-            values = torch.tensor([1, 2, 3, 4], device=device, dtype=dtype).repeat(prod, 1).reshape(*batch_shape, -1)
-            sparse = torch.sparse_csr_tensor(crow_indices, col_indices, values, dtype=dtype, device=device)
+            sparse = torch.sparse_csr_tensor(crow_indices, col_indices, values, dtype=dtype, layout=torch.sparse_csr, device=device)
             cloned_sparse = sparse.clone()
             self.assertEqual(sparse, cloned_sparse)
 
@@ -384,11 +383,7 @@
             nnz = 6
             a = self.genSparseCSRTensor(shape, nnz, dtype=dtype, device=device, index_dtype=index_dtype)
 
-<<<<<<< HEAD
-            with self.assertRaisesRegex(RuntimeError, "torch.resize_: Only 2D sparse CSR|CSC tensors are supported."):
-=======
-            with self.assertRaisesRegex(RuntimeError, "torch.resize_: Only batched sparse CSR matrices are supported"):
->>>>>>> 4cbf41ce
+            with self.assertRaisesRegex(RuntimeError, "torch.resize_: Only batched sparse CSR|CSC tensors are supported."):
                 new_shape = (4,)
                 a.resize_(new_shape)
 
@@ -439,16 +434,10 @@
         size = (2, 10)
         torch.sparse_csr_tensor(crow_indices, col_indices, values, size, device=device)
 
-<<<<<<< HEAD
-        with self.assertRaisesRegex(RuntimeError, r"size of a CSR tensor must be of length 2, but got: 3"):
+        with self.assertRaisesRegex(RuntimeError, r"size of a batched CSR tensor must have length >= 2, but got: 1"):
             torch.sparse_csr_tensor(torch.tensor(crow_indices), torch.tensor(col_indices), torch.tensor(values),
-                                    size=(2, 10, 2),
+                                    size=(2,),
                                     layout=torch.sparse_csr,
-=======
-        with self.assertRaisesRegex(RuntimeError, r"size of a batched CSR tensor must have length >= 2, but got: 1"):
-            torch.sparse_csr_tensor(crow_indices, col_indices, values,
-                                    size=(2,),
->>>>>>> 4cbf41ce
                                     device=device)
 
         with self.assertRaisesRegex(RuntimeError, r"crow_indices must have dim >= 1 but got crow_indices\.dim\(\)\ = 0"):
@@ -476,42 +465,33 @@
                                     device=device)
 
         with self.assertRaisesRegex(RuntimeError,
-<<<<<<< HEAD
-                                    r"crow_indices\.numel\(\) must be size\(0\) \+ 1, but got: 3"):
-            torch.sparse_csr_tensor(torch.tensor(crow_indices), torch.tensor(col_indices), torch.tensor(values), (1, 1),
-                                    layout=torch.sparse_csr,
-=======
                                     r"crow_indices\.size\(-1\) must be equal to size\[-2\] \+ 1 \(that is 2\), but got: 3"):
             torch.sparse_csr_tensor(crow_indices, col_indices, values, (1, 1),
->>>>>>> 4cbf41ce
+                                    layout=torch.sparse_csr,
                                     device=device)
 
-
         with self.assertRaisesRegex(RuntimeError,
-<<<<<<< HEAD
-                                    r"col_indices and values must have equal sizes, " +
-                                    r"but got col_indices\.numel\(\): 3, values\.numel\(\): 4"):
-            torch.sparse_csr_tensor(torch.tensor(crow_indices), torch.tensor([0, 1, 0]), torch.tensor(values), size,
-                                    layout=torch.sparse_csr,
-=======
                                     r"Number of dimensions of crow_indices and col_indices must be the same"):
             torch.sparse_csr_tensor(crow_indices, col_indices.repeat(2, 1), values, size,
+                                    layout=torch.sparse_csr,
                                     device=device)
 
         with self.assertRaisesRegex(RuntimeError,
                                     r"Number of dimensions of indices and values must be the same"):
             torch.sparse_csr_tensor(crow_indices, col_indices, values.repeat(2, 1), size,
+                                    layout=torch.sparse_csr,
                                     device=device)
 
         with self.assertRaisesRegex(RuntimeError,
                                     r"Number of dimensions of indices must be one less"):
             torch.sparse_csr_tensor(crow_indices.repeat(2, 1), col_indices.repeat(2, 1), values.repeat(2, 1), size,
+                                    layout=torch.sparse_csr,
                                     device=device)
 
         with self.assertRaisesRegex(RuntimeError,
-                                    r"All batch dimensions of the provided size, indices, and values must be the same"):
+                                    r"All batch dimensions of the provided size \(\[2\]\), indices \(\[2\], \[3\]\), and values \(\[4\]\) must be the same"):
             torch.sparse_csr_tensor(crow_indices.repeat(2, 1), col_indices.repeat(3, 1), values.repeat(4, 1), (2, 2, 10),
->>>>>>> 4cbf41ce
+                                    layout=torch.sparse_csr,
                                     device=device)
 
     def test_factory_indices_invariants_check(self, device):
@@ -647,7 +627,7 @@
         crow_indices = torch.tensor([0, 3, 5], device=device).repeat(6, 1).reshape(*batch_shape, -1)
         col_indices = torch.tensor([0, 1, 2, 0, 1], device=device).repeat(6, 1).reshape(*batch_shape, -1)
         values = torch.tensor([1, 2, 1, 3, 4], device=device, dtype=dtype).repeat(6, 1).reshape(*batch_shape, -1)
-        csr = torch.sparse_csr_tensor(crow_indices, col_indices, values, dtype=dtype, device=device)
+        csr = torch.sparse_csr_tensor(crow_indices, col_indices, values, dtype=dtype, layout=torch.sparse_csr, device=device)
         dense = torch.tensor([[1, 2, 1], [3, 4, 0]], dtype=dtype, device=device).repeat(6, 1).reshape(csr.shape)
         self.assertEqual(csr.to_dense(), dense)
 
