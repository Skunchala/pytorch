--- conflicted
+++ resolved
@@ -1000,9 +1000,6 @@
             grouped_native_functions)),
     })
 
-<<<<<<< HEAD
-    functions_by_root_name: Dict[str, List[NativeFunction]] = defaultdict(lambda: [])
-=======
 def gen_per_operator_headers(
         *,
         native_functions: Sequence[NativeFunction],
@@ -1014,8 +1011,7 @@
 ):
     # For CMake builds, split operator declarations into separate headers in
     # the ATen/ops folder to split up header dependencies
-    functions_by_base_name: Dict[str, List[NativeFunction]] = defaultdict(lambda: [])
->>>>>>> f1f68c5d
+    functions_by_root_name: Dict[str, List[NativeFunction]] = defaultdict(lambda: [])
     for fn in native_functions:
         functions_by_root_name[fn.root_name].append(fn)
 
