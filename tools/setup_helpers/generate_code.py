--- conflicted
+++ resolved
@@ -50,14 +50,7 @@
     for d in (autograd_gen_dir, jit_gen_dir, python_install_dir):
         if not os.path.exists(d):
             os.makedirs(d)
-<<<<<<< HEAD
-    autograd_dir = os.fspath(pathlib.Path(__file__).parent.parent / "autograd/")
-=======
-    runfiles_dir = os.environ.get("RUNFILES_DIR", None)
-    data_dir = os.path.join(runfiles_dir, 'pytorch') if runfiles_dir else ''
-    tools_jit_templates = os.path.join(data_dir, 'tools', 'jit', 'templates')
     autograd_dir = os.fspath(pathlib.Path(__file__).parent.parent / "autograd")
->>>>>>> 8eeb1277
 
     if subset == "pybindings" or not subset:
         gen_autograd_python(
