#pragma once

#include <string>
#include <vector>

#include <c10/util/string_utils.h>
#include <torch/csrc/jit/tensorexpr/exceptions.h>
#include <torch/csrc/jit/tensorexpr/expr.h>
#include <torch/csrc/jit/tensorexpr/stmt.h>

#include <ATen/core/ivalue.h>

namespace torch {
namespace jit {
namespace tensorexpr {

enum CompareSelectOperation {
  kEQ = 0,
  kGT,
  kGE,
  kLT,
  kLE,
  kNE,
};

enum CompareSelectBias {
  kUnbiased,
  kLikely,
  kUnlikely,
};

inline int getPrecedence(IRNodeType ty) {
  // Match C++ operator precedence rules, since some pretty-print expressions to
  // C++. SEE: https://en.cppreference.com/w/cpp/language/operator_precedence
  switch (ty) {
    case kPrimitive:
      return 0;
    case kCast:
    case kBitCast:
      return 2;
    case kAdd:
    case kSub:
      return 6;
    case kMul:
    case kDiv:
    case kMod:
      return 5;
    case kMax:
    case kMin:
      return 99;
    case kAnd:
      return 11;
    case kOr:
      return 13;
    case kLshift:
    case kRshift:
      return 7;
    case kXor:
      return 12;
    case kCompareSelect:
      return 16;
    default:
      return 99;
  }
}

class Placeholder;

class TORCH_API Cast : public ExprNode<Cast> {
 public:
  Expr* src_value() const {
    return src_value_;
  }
  static ExprHandle make(Dtype dtype, const ExprHandle& src_value) {
    return ExprHandle(new Cast(dtype, src_value.node()));
  }
  Cast(Dtype dtype, Expr* src_value)
      : ExprNodeBase(dtype, kCast), src_value_(src_value) {}

  bool isConstant() const override {
    return src_value_->isConstant();
  }

 private:
  Expr* src_value_;
};

template <typename T>
ExprHandle cast(const ExprHandle& src_value) {
  return Cast::make(Dtype(ToDtype<T>(), src_value.dtype().lanes()), src_value);
}

// This is a bitwise cast, akin to bitcast in LLVM
class TORCH_API BitCast : public ExprNode<BitCast> {
 public:
  Expr* src_value() const {
    return src_value_;
  }
  static ExprHandle make(Dtype dtype, const ExprHandle& src_value) {
    return ExprHandle(new BitCast(dtype, src_value.node()));
  }
  BitCast(Dtype dtype, Expr* src_value)
      : ExprNodeBase(dtype, kBitCast), src_value_(src_value) {
    TORCH_CHECK(src_value_->dtype().byte_size() == dtype.byte_size());
  }

  bool isConstant() const override {
    return src_value_->isConstant();
  }

 private:
  Expr* src_value_;
};

template <typename T>
ExprHandle bitcast(const ExprHandle& src_value) {
  return BitCast::make(
      Dtype(ToDtype<T>(), src_value.dtype().lanes()), src_value);
}

// Represent the expression node for binary operators.
// A CRTP pattern to share common code among the operators.
template <typename Op>
class BinaryOpNode : public ExprNode<Op> {
 public:
  Expr* lhs() const {
    return this->lhs_;
  }
  Expr* rhs() const {
    return this->rhs_;
  }

  static ExprHandle make(const ExprHandle& lhs, const ExprHandle& rhs) {
    return ExprHandle(new Op(lhs.node(), rhs.node()));
  }

  // NOLINTNEXTLINE(cppcoreguidelines-pro-type-member-init)
  BinaryOpNode(
      Expr* lhs_v,
      Expr* rhs_v,
      IRNodeType expr_type,
      ScalarType ret_type = ScalarType::Undefined)
      : ExprNode<Op>(
            // NOLINTNEXTLINE(clang-analyzer-core.CallAndMessage)
            BinaryOpDtype(lhs_v->dtype(), rhs_v->dtype(), ret_type),
            expr_type),
        lhs_(CastIfNeeded(lhs_v, ExprNode<Op>::dtype())),
        rhs_(CastIfNeeded(rhs_v, ExprNode<Op>::dtype())) {}

 private:
  static Expr* CastIfNeeded(Expr* expr, Dtype dst_dtype) {
    if (expr->dtype() == dst_dtype) {
      return expr;
    }
    return Cast::make(dst_dtype, ExprHandle(expr)).node();
  }

  Expr* lhs_;
  Expr* rhs_;
};

class TORCH_API Add : public BinaryOpNode<Add> {
 public:
  Add(Expr* lhs, Expr* rhs) : BinaryOpNode(lhs, rhs, IRNodeType::kAdd) {}
};

class TORCH_API Sub : public BinaryOpNode<Sub> {
 public:
  Sub(Expr* lhs, Expr* rhs) : BinaryOpNode(lhs, rhs, IRNodeType::kSub) {}
};

class TORCH_API Mul : public BinaryOpNode<Mul> {
 public:
  Mul(Expr* lhs, Expr* rhs) : BinaryOpNode(lhs, rhs, IRNodeType::kMul) {}
};

class TORCH_API Div : public BinaryOpNode<Div> {
 public:
  Div(Expr* lhs, Expr* rhs) : BinaryOpNode(lhs, rhs, IRNodeType::kDiv) {}
};

class TORCH_API Mod : public BinaryOpNode<Mod> {
 public:
  Mod(Expr* lhs, Expr* rhs) : BinaryOpNode(lhs, rhs, IRNodeType::kMod) {}
};

template <typename Op>
class BitwiseOpNode : public BinaryOpNode<Op> {
 public:
  BitwiseOpNode(Expr* lhs, Expr* rhs, IRNodeType type)
      : BinaryOpNode<Op>(lhs, rhs, type) {}

  static ExprHandle make(const ExprHandle& lhs, const ExprHandle& rhs) {
    if (!lhs.dtype().is_integral()) {
      throw unsupported_dtype();
    }
    if (lhs.dtype() != rhs.dtype()) {
      throw malformed_input("lhs/rhs dtype mismatch");
    }
    return BinaryOpNode<Op>::make(lhs, rhs);
  }
};

class TORCH_API And : public BitwiseOpNode<And> {
 public:
  And(Expr* lhs, Expr* rhs) : BitwiseOpNode(lhs, rhs, IRNodeType::kAnd) {}
};

class TORCH_API Or : public BitwiseOpNode<Or> {
 public:
  Or(Expr* lhs, Expr* rhs) : BitwiseOpNode(lhs, rhs, IRNodeType::kOr) {}
};

class TORCH_API Xor : public BitwiseOpNode<Xor> {
 public:
  Xor(Expr* lhs, Expr* rhs) : BitwiseOpNode(lhs, rhs, IRNodeType::kXor) {}
};

class TORCH_API Lshift : public BitwiseOpNode<Lshift> {
 public:
  Lshift(Expr* lhs, Expr* rhs) : BitwiseOpNode(lhs, rhs, IRNodeType::kLshift) {}
};

class TORCH_API Rshift : public BitwiseOpNode<Rshift> {
 public:
  Rshift(Expr* lhs, Expr* rhs) : BitwiseOpNode(lhs, rhs, IRNodeType::kRshift) {}
};

// TODO: add TORCH_API
// Currently adding it results in a compilation error on Windows
class Max : public BinaryOpNode<Max> {
 private:
  bool propagate_nans_;

 public:
  Max(Expr* lhs, Expr* rhs, bool propagate_nans)
      : BinaryOpNode(lhs, rhs, IRNodeType::kMax),
        propagate_nans_(propagate_nans) {}

  bool propagate_nans() const {
    return propagate_nans_;
  }

  static ExprHandle make(const ExprHandle& lhs, const ExprHandle& rhs) = delete;
  static ExprHandle make(
      const ExprHandle& lhs,
      const ExprHandle& rhs,
      bool propagate_nans) {
    return ExprHandle(new Max(lhs.node(), rhs.node(), propagate_nans));
  }
};

// TODO: add TORCH_API
// Currently adding it results in a compilation error on Windows
class Min : public BinaryOpNode<Min> {
 private:
  bool propagate_nans_;

 public:
  Min(Expr* lhs, Expr* rhs, bool propagate_nans)
      : BinaryOpNode(lhs, rhs, IRNodeType::kMin),
        propagate_nans_(propagate_nans) {}

  bool propagate_nans() const {
    return propagate_nans_;
  }

  static ExprHandle make(const ExprHandle& lhs, const ExprHandle& rhs) = delete;
  static ExprHandle make(
      const ExprHandle& lhs,
      const ExprHandle& rhs,
      bool propagate_nans) {
    return ExprHandle(new Min(lhs.node(), rhs.node(), propagate_nans));
  }
};

// Encode typed immediate values e.g. IntImm, FloatImm.
#define IMM_DECLARE(Type, Name)                               \
  class TORCH_API Name##Imm : public ExprNode<Name##Imm> {    \
   public:                                                    \
    Name##Imm(Type value)                                     \
        : ExprNodeBase(k##Name, kPrimitive), value_(value) {} \
    bool isConstant() const override {                        \
      return true;                                            \
    }                                                         \
    Type value() const {                                      \
      return value_;                                          \
    }                                                         \
    static ExprHandle make(Type value) {                      \
      return ExprHandle(new Name##Imm(value));                \
    }                                                         \
                                                              \
   private:                                                   \
    Type value_;                                              \
  };
AT_FORALL_SCALAR_TYPES_AND2(Bool, Half, IMM_DECLARE);
#undef IMM_DECLARE

// Get immediate by ScalarType.
template <typename T>
Expr* getImmediateByType(ScalarType immType, T initialVal) {
  switch (immType) {
#define TYPE_CASE(Type, Name) \
  case ScalarType::Name:      \
    return new Name##Imm(initialVal);
    // NOLINTNEXTLINE(bugprone-branch-clone)
    AT_FORALL_SCALAR_TYPES_AND2(Bool, Half, TYPE_CASE);
#undef TYPE_CASE
    default:
      throw unsupported_dtype();
  }
  return nullptr;
}

template <typename T>
Expr* getImmediateByType(Dtype dtype, T initialVal) {
  return getImmediateByType<T>(dtype.scalar_type(), initialVal);
}

template <typename T>
T immediateAs(Expr* e) {
<<<<<<< HEAD
#define TYPE_CASE(Type, Name)                                     \
  if (const Name##Imm* imm = dynamic_cast<const Name##Imm*>(e)) { \
    return imm->value();                                          \
=======
#define TYPE_CASE(Type, Name)                         \
  if (Name##Imm* imm = dynamic_cast<Name##Imm*>(e)) { \
    return imm->value();                              \
>>>>>>> 1ae06523
  }
  AT_FORALL_SCALAR_TYPES_AND2(Bool, Half, TYPE_CASE);
#undef TYPE_CASE
  throw unsupported_dtype();
  return 0;
}

template <typename T>
T immediateAs(ExprHandle e) {
  return immediateAs<T>(e.node());
}

template <typename T>
bool immediateEquals(Expr* e, T val) {
<<<<<<< HEAD
#define TYPE_CASE(Type, Name)                                     \
  if (const Name##Imm* imm = dynamic_cast<const Name##Imm*>(e)) { \
    return imm->value() == val;                                   \
=======
#define TYPE_CASE(Type, Name)                         \
  if (Name##Imm* imm = dynamic_cast<Name##Imm*>(e)) { \
    return imm->value() == val;                       \
>>>>>>> 1ae06523
  }
  AT_FORALL_SCALAR_TYPES_AND2(Bool, Half, TYPE_CASE);
#undef TYPE_CASE
  throw unsupported_dtype();
  return false;
}

TORCH_API bool immediateIsNegative(Expr* e);

// Represents a ramp vector node:
//     [base, base + 1 * stride, ... , base + (lanes - 1) * stride]
class TORCH_API Ramp : public ExprNode<Ramp> {
 public:
  Expr* base() const {
    return base_;
  }
  Expr* stride() const {
    return stride_;
  }
  static ExprHandle make(
      const ExprHandle& base,
      const ExprHandle& stride,
      int lanes) {
    if (stride.dtype() != base.dtype()) {
      throw malformed_input("Bad stride in Ramp");
    }
    return ExprHandle(new Ramp(base.node(), stride.node(), lanes));
  }
  int lanes() const {
    return lanes_;
  }

  Ramp(Expr* base, Expr* stride, int lanes)
      : ExprNodeBase(Dtype(base->dtype(), lanes)),
        base_(base),
        stride_(stride),
        lanes_(lanes) {}

 private:
  Expr* base_;
  Expr* stride_;
  int lanes_;
};

class TORCH_API Load : public ExprNode<Load> {
 public:
  Var* base_handle() const {
    return buf_->base_handle();
  }
  std::vector<Expr*> indices() const {
    return indices_;
  }
  Expr* flat_index() const {
    TORCH_CHECK(indices_.size() == 1, "Indices haven't been flattened.");
    return indices_[0];
  }
  Buf* buf() const {
    return buf_;
  }
  static ExprHandle make(
      Dtype dtype,
      const BufHandle& buf,
      const std::vector<ExprHandle>& indices);
  static ExprHandle make(
      const BufHandle& buf,
      const std::vector<ExprHandle>& indices);

  Load(Dtype dtype, Buf* base_handle, std::vector<Expr*> indices);
  Load(Buf* base_handle, const std::vector<Expr*>& indices);

  void set_indices(std::vector<Expr*> indices) {
    indices_ = indices;
  };

 private:
  Buf* buf_;
  std::vector<Expr*> indices_;
};

class TORCH_API Broadcast : public ExprNode<Broadcast> {
 public:
  Expr* value() const {
    return value_;
  }
  int lanes() const {
    return lanes_;
  }
  static ExprHandle make(const ExprHandle& value, int lanes) {
    return ExprHandle(new Broadcast(value.node(), lanes));
  }
  Broadcast(Expr* value, int lanes)
      : ExprNodeBase(Dtype(value->dtype(), lanes)),
        value_(value),
        lanes_(lanes) {}

 private:
  Expr* value_;
  int lanes_;
};

class TORCH_API IfThenElse : public ExprNode<IfThenElse> {
 public:
  Expr* condition() const {
    return condition_;
  }

  // Lazily evaluated only if condition is true
  Expr* true_value() const {
    return true_;
  }

  // Lazily evaluated only if condition is false
  Expr* false_value() const {
    return false_;
  }

  static ExprHandle make(
      const ExprHandle& c,
      const ExprHandle& t,
      const ExprHandle& f) {
    if (!c.dtype().is_integral()) {
      throw unsupported_dtype();
    }
    if (c.dtype().lanes() != 1) {
      throw unsupported_dtype();
    }
    if (t.dtype() != f.dtype()) {
      throw malformed_input("Bad dtype in IfThenElse");
    }
    return ExprHandle(new IfThenElse(c.node(), t.node(), f.node()));
  }

  IfThenElse(Expr* c, Expr* t, Expr* f)
      : ExprNodeBase(t->dtype()), condition_(c), true_(t), false_(f) {}

 private:
  Expr* condition_;
  Expr* true_;
  Expr* false_;
};

class TORCH_API CompareSelect : public ExprNode<CompareSelect> {
 public:
  CompareSelectOperation compare_select_op() const {
    return compare_op_;
  }
  Expr* lhs() const {
    return this->lhs_;
  }
  Expr* rhs() const {
    return this->rhs_;
  }
  Expr* ret_val1() const {
    return this->ret_val1_;
  }
  Expr* ret_val2() const {
    return this->ret_val2_;
  }
  CompareSelectBias bias() const {
    return bias_;
  }

  static ExprHandle make(
      const ExprHandle& lhs,
      const ExprHandle& rhs,
      CompareSelectOperation cmp_op,
      CompareSelectBias bias = kUnbiased) {
    if (lhs.dtype() != rhs.dtype()) {
      throw malformed_input("bad dtype in CompareSelect");
    }
    return ExprHandle(new CompareSelect(
        lhs.node(),
        rhs.node(),
        IntImm::make(1).node(),
        IntImm::make(0).node(),
        cmp_op,
        bias));
  }

  static ExprHandle make(
      const ExprHandle& lhs,
      const ExprHandle& rhs,
      const ExprHandle& ret_val1,
      const ExprHandle& ret_val2,
      CompareSelectOperation cmp_op,
      CompareSelectBias bias = kUnbiased) {
    if (lhs.dtype() != rhs.dtype() || ret_val1.dtype() != ret_val2.dtype()) {
      throw malformed_input("bad dtype in CompareSelect");
    }
    return ExprHandle(new CompareSelect(
        lhs.node(),
        rhs.node(),
        ret_val1.node(),
        ret_val2.node(),
        cmp_op,
        bias));
  }

  CompareSelect(
      Expr* lhs,
      Expr* rhs,
      Expr* ret_val1,
      Expr* ret_val2,
      CompareSelectOperation cmp_op,
      CompareSelectBias bias = kUnbiased)
      : ExprNodeBase(ret_val1->dtype()),
        lhs_(lhs),
        rhs_(rhs),
        ret_val1_(ret_val1),
        ret_val2_(ret_val2),
        compare_op_(cmp_op),
        bias_(bias) {}

  // NOLINTNEXTLINE(cppcoreguidelines-pro-type-member-init)
  CompareSelect(
      Expr* lhs,
      Expr* rhs,
      CompareSelectOperation cmp_op,
      CompareSelectBias bias = kUnbiased)
      : ExprNodeBase(kInt),
        lhs_(lhs),
        rhs_(rhs),
        ret_val1_(new IntImm(1)),
        ret_val2_(new IntImm(0)),
        compare_op_(cmp_op),
        bias_(bias) {}

 private:
  Expr* lhs_;
  Expr* rhs_;
  Expr* ret_val1_;
  Expr* ret_val2_;
  CompareSelectOperation compare_op_;
  CompareSelectBias bias_;
};

enum IntrinsicsOp {
  kSin,
  kCos,
  kTan,
  kAsin,
  kAcos,
  kAtan,
  kAtan2,
  kSinh,
  kCosh,
  kTanh,
  kSigmoid,
  kExp,
  kExpm1,
  kAbs,
  kLog,
  kLog2,
  kLog10,
  kLog1p,
  kErf,
  kErfc,
  kSqrt,
  kRsqrt,
  kPow,
  kCeil,
  kFloor,
  kRound,
  kTrunc,
  kFmod,
  kRemainder,
  kLgamma,
  kFrac,
  kIsNan,
  kRand, // We need more discussions on this. Should we consider stateful?
};

class TORCH_API Intrinsics : public ExprNode<Intrinsics> {
 public:
  static ExprHandle make(IntrinsicsOp op_type, const ExprHandle& v1) {
    return ExprHandle(new Intrinsics(op_type, v1.node()));
  }

  static ExprHandle make(
      IntrinsicsOp op_type,
      const ExprHandle& v1,
      const ExprHandle& v2) {
    return ExprHandle(new Intrinsics(op_type, v1.node(), v2.node()));
  }

  static ExprHandle make(
      IntrinsicsOp op_type,
      const std::vector<ExprHandle>& params) {
    // NOLINTNEXTLINE(cppcoreguidelines-init-variables)
    std::vector<Expr*> params_nodes(params.size());
    for (size_t i = 0; i < params.size(); i++) {
      params_nodes[i] = params[i].node();
    }
    return ExprHandle(new Intrinsics(op_type, params_nodes));
  }

  static ExprHandle make(IntrinsicsOp op_type, Dtype dtype) {
    return ExprHandle(new Intrinsics(op_type, dtype));
  }

  IntrinsicsOp op_type() const {
    return op_type_;
  }

  std::string func_name() const {
    switch (op_type()) {
      case kSin:
        return "sin";
      case kCos:
        return "cos";
      case kTan:
        return "tan";
      case kAsin:
        return "asin";
      case kAcos:
        return "acos";
      case kAtan:
        return "atan";
      case kAtan2:
        return "atan2";
      case kSinh:
        return "sinh";
      case kCosh:
        return "cosh";
      case kTanh:
        return "tanh";
      case kSigmoid:
        return "sigmoid";
      case kExp:
        return "exp";
      case kAbs:
        return "abs";
      case kLog:
        return "log";
      case kLog2:
        return "log2";
      case kLog10:
        return "log10";
      case kLog1p:
        return "log1p";
      case kErf:
        return "erf";
      case kSqrt:
        return "sqrt";
      case kRsqrt:
        return "rsqrt";
      case kPow:
        return "pow";
      case kCeil:
        return "ceil";
      case kFloor:
        return "floor";
      case kRound:
        return "round";
      case kTrunc:
        return "trunc";
      case kRand:
        return "rand";
      case kFmod:
        return "fmod";
      case kRemainder:
        return "remainder";
      case kLgamma:
        return "lgamma";
      case kExpm1:
        return "expm1";
      case kErfc:
        return "erfc";
      case kFrac:
        return "frac";
      case kIsNan:
        return "isnan";
      default:
        throw std::runtime_error(
            "invalid op_type: " + c10::to_string(op_type()));
    }
  }

  // NOLINTNEXTLINE(cppcoreguidelines-pro-type-member-init)
  Intrinsics(IntrinsicsOp op_type, Dtype dtype)
      : ExprNodeBase(IntrinsicsDtype(op_type, dtype)),
        params_({}),
        op_type_(op_type) {
    if (OpArgCount(op_type) != 0) {
      throw malformed_input("bad arg count in Intrinsics");
    }
  }

  // NOLINTNEXTLINE(cppcoreguidelines-pro-type-member-init)
  Intrinsics(IntrinsicsOp op_type, Expr* v1)
      : ExprNodeBase(IntrinsicsDtype(op_type, v1->dtype())),
        params_({v1}),
        op_type_(op_type) {
    if (OpArgCount(op_type) != 1) {
      throw malformed_input("bad arg count in Intrinsics");
    }
  }

  // NOLINTNEXTLINE(cppcoreguidelines-pro-type-member-init)
  Intrinsics(IntrinsicsOp op_type, Expr* v1, Expr* v2)
      : ExprNodeBase(IntrinsicsDtype(op_type, v1->dtype(), v2->dtype())),
        params_({v1, v2}),
        op_type_(op_type) {
    if (OpArgCount(op_type) != 2) {
      throw malformed_input("bad arg count in Intrinsics");
    }
  }

  // NOLINTNEXTLINE(cppcoreguidelines-pro-type-member-init)
  Intrinsics(IntrinsicsOp op_type, const std::vector<Expr*>& params)
      : ExprNodeBase(IntrinsicsDtype(op_type, params)),
        params_(params),
        op_type_(op_type) {
    if (OpArgCount(op_type) != nparams()) {
      throw malformed_input("bad arg count in Intrinsics");
    }
  }

  // NOLINTNEXTLINE(cppcoreguidelines-pro-type-member-init)
  Intrinsics(
      IntrinsicsOp op_type,
      Dtype dtype,
      const std::vector<Expr*>& params)
      : ExprNodeBase(IntrinsicsDtype(op_type, dtype)),
        params_(params),
        op_type_(op_type) {
    if (OpArgCount(op_type) != nparams()) {
      throw malformed_input("bad arg count in Intrinsics");
    }
  }

  bool isPure() const {
    return op_type_ != kRand;
  }

  int nparams() const {
    return params_.size();
  }

  Expr* param(int index) const {
    return params_[index];
  }
  const std::vector<Expr*>& params() const {
    return params_;
  }

 private:
  static int OpArgCount(IntrinsicsOp op_type);
  static Dtype IntrinsicsDtype(IntrinsicsOp op_type, Dtype dt1);
  static Dtype IntrinsicsDtype(IntrinsicsOp op_type, Dtype dt1, Dtype dt2);
  static Dtype IntrinsicsDtype(
      IntrinsicsOp op_type,
      const std::vector<Expr*>& params);

  std::vector<Expr*> params_;
  IntrinsicsOp op_type_;
};

class Polynomial;
class Term;
class MaxTerm;
class MinTerm;

TORCH_API std::vector<Expr*> ExprHandleVectorToExprVector(
    const std::vector<ExprHandle>&);
TORCH_API std::vector<ExprHandle> ExprVectorToExprHandleVector(
    const std::vector<Expr*>&);
TORCH_API std::vector<Var*> VarHandleVectorToVarVector(
    const std::vector<VarHandle>&);
TORCH_API std::vector<VarHandle> VarVectorToVarHandleVector(
    const std::vector<Var*>&);
TORCH_API Expr* flatten_index(
    const std::vector<Expr*>& dims,
    const std::vector<Expr*>& indices);

} // namespace tensorexpr
} // namespace jit
} // namespace torch<|MERGE_RESOLUTION|>--- conflicted
+++ resolved
@@ -319,15 +319,9 @@
 
 template <typename T>
 T immediateAs(Expr* e) {
-<<<<<<< HEAD
 #define TYPE_CASE(Type, Name)                                     \
   if (const Name##Imm* imm = dynamic_cast<const Name##Imm*>(e)) { \
     return imm->value();                                          \
-=======
-#define TYPE_CASE(Type, Name)                         \
-  if (Name##Imm* imm = dynamic_cast<Name##Imm*>(e)) { \
-    return imm->value();                              \
->>>>>>> 1ae06523
   }
   AT_FORALL_SCALAR_TYPES_AND2(Bool, Half, TYPE_CASE);
 #undef TYPE_CASE
@@ -342,15 +336,9 @@
 
 template <typename T>
 bool immediateEquals(Expr* e, T val) {
-<<<<<<< HEAD
 #define TYPE_CASE(Type, Name)                                     \
   if (const Name##Imm* imm = dynamic_cast<const Name##Imm*>(e)) { \
     return imm->value() == val;                                   \
-=======
-#define TYPE_CASE(Type, Name)                         \
-  if (Name##Imm* imm = dynamic_cast<Name##Imm*>(e)) { \
-    return imm->value() == val;                       \
->>>>>>> 1ae06523
   }
   AT_FORALL_SCALAR_TYPES_AND2(Bool, Half, TYPE_CASE);
 #undef TYPE_CASE
