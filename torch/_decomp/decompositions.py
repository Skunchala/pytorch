import torch
from torch import Tensor
from torch._decomp import register_decomposition
from enum import Enum
from typing import Tuple, Optional, List, Callable
import torch.nn.functional as F
import functools
from torch.utils._pytree import tree_map, tree_flatten
import torch._prims.utils as utils
from torch._prims.wrappers import out_wrapper

# None of these functions are publicly accessible; get at them
# from torch._decomps
__all__: List[str] = []

aten = torch.ops.aten


class Reduction(Enum):
    NONE = 0
    MEAN = 1
    SUM = 2


# This wraps a decomposition and performs various type promotion logic within it, depending on the strategy provided
# We're currently re-using ELEMENTWISE_TYPE_PROMOTION_KIND, although some of the usages are on non-elementwise ops
# Will need to validate the non-elementwise uses
def type_casts(f: Callable, type_promotion: utils.ELEMENTWISE_TYPE_PROMOTION_KIND):
    @functools.wraps(f)
    def inner(*args, **kwargs):
        flat_args = [
            x for x in tree_flatten((args, kwargs))[0] if isinstance(x, Tensor)
        ]
        computation_dtype, result_dtype = utils.elementwise_dtypes(
            *flat_args, type_promotion_kind=type_promotion
        )

        # TODO: pretty sure this is not quite right
        def increase_prec(x):
            if isinstance(x, Tensor):
                return x.to(computation_dtype)
            else:
                return x

        def decrease_prec(x):
            if isinstance(x, Tensor):
                return x.to(result_dtype)
            else:
                return x

        r = f(*tree_map(increase_prec, args), **tree_map(increase_prec, kwargs))
        return tree_map(decrease_prec, r)

    return inner


pw_cast_for_opmath = functools.partial(
    type_casts, type_promotion=utils.ELEMENTWISE_TYPE_PROMOTION_KIND.DEFAULT
)
reduction_complex_to_real = functools.partial(
    type_casts, type_promotion=utils.ELEMENTWISE_TYPE_PROMOTION_KIND.COMPLEX_TO_FLOAT
)
pw_cast_for_int_to_real = functools.partial(
    type_casts, type_promotion=utils.ELEMENTWISE_TYPE_PROMOTION_KIND.INT_TO_FLOAT
)

# This expands x until x.dim() == dim. Might be useful as an operator
def _unsqueeze_to_dim(x: Tensor, dim: int):
    for _ in range(dim - x.dim()):
        x = x.unsqueeze(-1)
    return x


@register_decomposition(aten.tanh_backward)
@pw_cast_for_opmath
def tanh_backward(out_grad: Tensor, y: Tensor):
    return out_grad * (1 - y * y).conj_physical()


@register_decomposition(aten.sigmoid_backward)
@pw_cast_for_opmath
def sigmoid_backward(out_grad: Tensor, y: Tensor):
    return out_grad * (y * (1 - y)).conj_physical()


@register_decomposition(aten.softplus_backward)
@pw_cast_for_opmath
def softplus_backward(out_grad: Tensor, x: Tensor, beta: float, threshold: float):
    z = (x * beta).exp()
    return torch.where((x * beta) > threshold, out_grad, out_grad * z / (z + 1.0))


@register_decomposition(aten.elu)
@pw_cast_for_opmath
def elu(
    self: Tensor, alpha: float = 1, scale: float = 1, input_scale: float = 1
) -> Tensor:
    negcoef = alpha * scale
    poscoef = scale
    negiptcoef = input_scale
    return torch.where(
        self > 0, self * poscoef, (torch.exp(self * negiptcoef) - 1) * negcoef
    )


@register_decomposition(aten.elu_backward)
@pw_cast_for_opmath
def elu_backward(
    grad_output: Tensor,
    alpha: float,
    scale: float,
    input_scale: float,
    is_result: bool,
    self_or_result: Tensor,
):
    negcoef = alpha * scale
    poscoef = scale
    negiptcoef = input_scale
    if is_result:
        return torch.where(
            self_or_result <= 0,
            grad_output * negiptcoef * (self_or_result + negcoef),
            self_or_result * poscoef,
        )
    else:
        return torch.where(
            self_or_result <= 0,
            grad_output * negiptcoef * negcoef * torch.exp(self_or_result * negiptcoef),
            grad_output * poscoef,
        )


@register_decomposition(aten.hardsigmoid)
@pw_cast_for_opmath
def hardsigmoid(self: Tensor) -> Tensor:
    return torch.clamp(torch.clamp(self + 3, min=0), max=6) / 6


@register_decomposition(aten.hardsigmoid_backward)
@pw_cast_for_opmath
def hardsigmoid_backward(grad_output: Tensor, self: Tensor):
    return torch.where(
        (self > -3.0) & (self < 3.0),
        grad_output * (1.0 / 6.0),
        grad_output.new_zeros(()),
    )


@register_decomposition(aten.hardtanh_backward)
@pw_cast_for_opmath
def hardtanh_backward(
    grad_output: Tensor, self: Tensor, min_val: float, max_val: float
):
    return torch.where(
        (self <= min_val) | (self >= max_val), grad_output.new_zeros(()), grad_output
    )


@register_decomposition(aten.hardshrink_backward)
@pw_cast_for_opmath
def hardshrink_backward(grad_out: Tensor, self: Tensor, lambd: float):
    return torch.where(
        (self >= -lambd) & (self <= lambd), grad_out.new_zeros(()), grad_out
    )


@register_decomposition(aten.hardswish)
@pw_cast_for_opmath
def hardswish(self: Tensor) -> Tensor:
    return self * torch.clamp(torch.clamp(self + 3, min=0), max=6) / 6


@register_decomposition(aten.hardswish_backward)
@pw_cast_for_opmath
def hardswish_backward(grad_output: Tensor, self: Tensor) -> Tensor:
    return torch.where(
        self < -3,
        grad_output.new_zeros(()),
        torch.where(self <= 3, grad_output * ((self / 3) + 0.5), grad_output),
    )


@register_decomposition(aten.threshold_backward)
@pw_cast_for_opmath
def threshold_backward(grad_output: Tensor, self: Tensor, threshold: float):
    return torch.where(self <= threshold, grad_output.new_zeros(()), grad_output)


@register_decomposition(aten.leaky_relu_backward)
@pw_cast_for_opmath
def leaky_relu_backward(
    grad_output: Tensor, self: Tensor, negative_slope: float, self_is_result: bool
):
    return torch.where(self > 0, grad_output, grad_output * negative_slope)


@register_decomposition(aten.gelu_backward)
@pw_cast_for_opmath
def gelu_backward(grad: Tensor, self: Tensor, approximate: str = "none"):
    M_SQRT2 = 1.41421356237309504880
    M_SQRT1_2 = 0.70710678118654752440
    M_2_SQRTPI = 1.12837916709551257390
    if approximate == "tanh":
        kBeta = M_SQRT2 * M_2_SQRTPI * 0.5
        kKappa = 0.044715
        x_sq = self * self
        x_cube = x_sq * self
        inner = kBeta * (self + kKappa * x_cube)
        tanh_inner = torch.tanh(inner)

        left = 0.5 * self
        right = 1 + tanh_inner

        left_derivative = 0.5 * right

        tanh_derivative = 1 - tanh_inner * tanh_inner
        inner_derivative = kBeta * (1 + 3 * kKappa * x_sq)
        right_derivative = left * tanh_derivative * inner_derivative

        return grad * (left_derivative + right_derivative)
    else:
        kAlpha = M_SQRT1_2
        kBeta = M_2_SQRTPI * M_SQRT1_2 * 0.5
        cdf = 0.5 * (1 + torch.erf(self * kAlpha))
        pdf = kBeta * torch.exp(self * self * -0.5)
        return grad * (cdf + self * pdf)


@register_decomposition(aten.mish_backward)
@pw_cast_for_opmath
def mish_backward(grad_output: Tensor, input: Tensor):
    input_tanh_softplus = torch.tanh(F.softplus(input))
    input_sigmoid = torch.sigmoid(input)
    out = input * input_sigmoid * (1 - input_tanh_softplus * input_tanh_softplus)
    return grad_output * (input_tanh_softplus + out)


@register_decomposition(aten.silu)
@pw_cast_for_opmath
def silu(self: Tensor) -> Tensor:
    return self * torch.sigmoid(self)


@register_decomposition(aten.silu_backward)
@pw_cast_for_opmath
def silu_backward(grad_output: Tensor, self: Tensor) -> Tensor:
    sigmoid = 1 / (1 + torch.exp(-self))
    return grad_output * sigmoid * (1 + self * (1 - sigmoid))


@register_decomposition(aten.softshrink_backward)
def softshrink_backward(grad_output: Tensor, self: Tensor, lambd: float) -> Tensor:
    return torch.where(
        (self >= -lambd) & (self <= lambd), grad_output.new_zeros(()), grad_output
    )


@register_decomposition(aten.prelu_backward)
@pw_cast_for_opmath
def prelu_backward(
    grad_output: Tensor, self: Tensor, weight: Tensor
) -> Tuple[Tensor, Tensor]:
    # Logic is more complicated than I would like.  Basically, weight can either
    # be a scalar or a vector of size [C], and in the forward pass it's
    # broadcast against [N, C, ...]. So now, we need to do the corresponding
    # reduction, which is harder than we'd like...
    cur_weight = weight
    for _ in range(2, grad_output.dim()):
        cur_weight = cur_weight.unsqueeze(-1)
    input_grad = torch.where(self > 0, grad_output, cur_weight * grad_output)
    weight_grad_collector = torch.where(
        self > 0, grad_output.new_zeros(()), self * grad_output
    )
    out = weight_grad_collector.sum_to_size(cur_weight.shape)
    while out.dim() > weight.dim():
        out = out.squeeze(-1)
    return (input_grad, out)


@register_decomposition(aten.rrelu_with_noise_backward)
@pw_cast_for_opmath
def rrelu_with_noise_backward(
    grad_output: Tensor,
    self: Tensor,
    noise: Tensor,
    lower: float,
    upper: float,
    training: bool,
    self_is_result: bool,
) -> Tensor:
    if training and upper - lower > 1e-6:
        return grad_output.mul(noise)
    else:
        negative_slope = (lower + upper) / 2
        return aten.leaky_relu_backward(
            grad_output, self, negative_slope, self_is_result
        )


@register_decomposition(aten.log_sigmoid_backward)
@pw_cast_for_opmath
def log_sigmoid_backward(grad_output: Tensor, self: Tensor, buffer: Tensor) -> Tensor:
    in_negative = self < 0
    max_deriv = torch.where(in_negative, 1, 0)
    sign = torch.where(in_negative, 1, -1)
    z = torch.exp(-torch.abs(self))
    return grad_output * (max_deriv - sign * (z / (1 + z)))
    # CPU has a special formula that uses buffer, but disabled for convenience sake
    # return (max_deriv - sign * (buffer / (1 + buffer))) * grad_output


def apply_loss_reduction(loss: Tensor, reduction: int):
    if reduction == Reduction.MEAN.value:
        return torch.mean(loss)
    elif reduction == Reduction.SUM.value:
        return torch.sum(loss)
    else:
        return loss


def to_real_dtype(dtype: torch.dtype):
    if dtype == torch.complex32:
        return torch.float16
    elif dtype == torch.complex64:
        return torch.float32
    elif dtype == torch.complex128:
        return torch.float64


# TODO: None of these loss castings are quite correct, see
# https://github.com/pytorch/pytorch/issues/76870. Also, the ATen kernels
# perform the pointwise portion in opmath, but don't maintain it between the
# pointwise portion and the reduction


@register_decomposition(aten.mse_loss)
@pw_cast_for_opmath
def mse_loss(
    self: Tensor, target: Tensor, reduction: int = Reduction.MEAN.value
) -> Tensor:
    loss = (self - target) ** 2
    return apply_loss_reduction(loss, reduction)


@register_decomposition(aten.mse_loss_backward)
@pw_cast_for_opmath
def mse_loss_backward(
    grad_output: Tensor, input: Tensor, target: Tensor, reduction: int
):
    norm = 2.0 / input.numel() if reduction == Reduction.MEAN.value else 2.0
    return norm * (input - target) * grad_output


@register_decomposition(aten.huber_loss)
@pw_cast_for_opmath
def huber_loss(
    self: Tensor,
    target: Tensor,
    reduction: int = Reduction.MEAN.value,
    delta: float = 1.0,
) -> Tensor:
    assert delta > 0, "huber_loss does not support non-positive values for delta."
    z = (self - target).abs()
    loss = torch.where(z < delta, 0.5 * z * z, delta * (z - 0.5 * delta))
    return apply_loss_reduction(loss, reduction)


@register_decomposition(aten.huber_loss_backward)
@pw_cast_for_opmath
def huber_loss_backward(
    grad_output: Tensor, self: Tensor, target: Tensor, reduction: int, delta: float
):
    norm = 1.0 / self.numel() if reduction == Reduction.MEAN.value else 1.0
    x = self - target
    return torch.where(
        x < -delta,
        -norm * grad_output * delta,
        torch.where(x > delta, norm * grad_output * delta, norm * x * grad_output),
    )


def _nll_loss_backward(
    grad_output: Tensor,
    self: Tensor,
    target: Tensor,
    weight: Optional[Tensor],
    reduction: int,
    ignore_index: int,
    total_weight: Tensor,
) -> Tensor:
    channel_dim = 0 if self.dim() < 2 else 1
    if reduction == Reduction.MEAN.value:
        grad_output = grad_output / total_weight

    target = target.unsqueeze(channel_dim)
    grad_input = torch.zeros_like(self)
    grad_input = torch.scatter(grad_input, channel_dim, target, -1.0)

    if grad_input.dim() > grad_output.dim() > 0:
        grad_output = grad_output.unsqueeze(channel_dim)

    if weight is not None:
        new_shape = [1 for _ in range(self.dim())]
        new_shape[channel_dim] = weight.shape[0]
        weight = weight.reshape(new_shape)
        grad_output = grad_output * weight

    has_ignore_index = ignore_index >= 0
    if has_ignore_index:
        ignore_index_mask = target != ignore_index
        grad_output = grad_output * ignore_index_mask

    return grad_input * grad_output


@register_decomposition(aten.glu_backward)
@pw_cast_for_opmath
def glu_backward(grad_output: Tensor, self: Tensor, dim: int) -> Tensor:
    assert self.dim() > 0, "glu does not support 0-dimensional tensors"
    wrap_dim = utils.canonicalize_dim(self.dim(), dim)
    nIn = self.size(wrap_dim)
    assert (
        nIn % 2 == 0
    ), f"Halving dimension must be even, but dimension {wrap_dim} is size {nIn}"
    inputSize = nIn // 2
    firstHalf = self.narrow(wrap_dim, 0, inputSize)
    secondHalf = self.narrow(wrap_dim, inputSize, inputSize)
    gradInputFirstHalf = torch.sigmoid(secondHalf)
    gradInputSecondHalf = (
        (1.0 - gradInputFirstHalf) * gradInputFirstHalf * firstHalf * grad_output
    )
    gradInputFirstHalf = gradInputFirstHalf * grad_output
    return torch.cat([gradInputFirstHalf, gradInputSecondHalf], dim=wrap_dim)


@register_decomposition(aten.nll_loss_backward)
def nll_loss_backward(
    grad_output: Tensor,
    self: Tensor,
    target: Tensor,
    weight: Optional[Tensor],
    reduction: int,
    ignore_index: int,
    total_weight: Tensor,
) -> Tensor:
    assert 0 <= self.dim() <= 2, "input tensor should be 1D or 2D"
    assert (
        target.dim() <= 1
    ), "0D or 1D target tensor expected, multi-target not supported"

    no_batch_dim = self.dim() == 1 and target.dim() == 0
    assert no_batch_dim or (
        self.shape[0] == target.shape[0]
    ), f"size mismatch (got input: {self.shape}, target: {target.shape})"
    assert total_weight.numel() == 1, (
        "expected total_weight to be a single element tensor, got: ",
        f"{total_weight.shape} ({total_weight.numel()} elements)",
    )

    assert (
        weight is None or weight.numel() == self.shape[-1]
    ), "weight tensor should be defined either for all or no classes"

    if reduction == Reduction.NONE.value and self.dim() == 2:
        assert grad_output.dim() == 1 and grad_output.shape[0] == self.shape[0], (
            f"Expected a tensor of dimension 1 and tensor.size[0] == {self.shape[0]} but "
            f"got: dimension {grad_output.dim()} and tensor.size[0] == {grad_output.shape[0]}"
        )
    else:
        assert (
            grad_output.dim() <= 1 and grad_output.numel() == 1
        ), f"Expected a single element grad_output tensor, but got: {grad_output.shape}"

    return _nll_loss_backward(
        grad_output, self, target, weight, reduction, ignore_index, total_weight
    )


@register_decomposition(aten.nll_loss2d_backward)
def nll_loss2d_backward(
    grad_output: Tensor,
    self: Tensor,
    target: Tensor,
    weight: Optional[Tensor],
    reduction: int,
    ignore_index: int,
    total_weight: Tensor,
) -> Tensor:
    assert (
        self.dim() == 4
    ), f"only batches of spatial inputs supported (4D tensors), but got input of dimension: {self.dim()}"

    assert (
        target.dim() == 3
    ), f"only batches of spatial targets supported (3D tensors) but got targets of dimension: {target.dim()}"

    assert (
        self.shape[0] == target.shape[0]
        and self.shape[2] == target.shape[1]
        and self.shape[3] == target.shape[2]
    ), f"size mismatch (got input: {self.shape}, target: {target.shape}"

    assert total_weight.numel() == 1, (
        "expected total_weight to be a single element tensor, "
        f"got: {total_weight.shape} ( {total_weight.numel()}, elements)"
    )

    return _nll_loss_backward(
        grad_output, self, target, weight, reduction, ignore_index, total_weight
    )


@register_decomposition(aten.binary_cross_entropy)
@pw_cast_for_opmath
def binary_cross_entropy(
    self: Tensor,
    target: Tensor,
    weight: Optional[Tensor] = None,
    reduction: int = Reduction.MEAN.value,
) -> Tensor:
    # We cannot currently model this without introducing data-dependent control flow
    # TORCH_CHECK(
    #     (input_val >= 0) && (input_val <= 1),
    #     "all elements of input should be between 0 and 1"
    # )
    loss = (target - 1) * torch.maximum(
        torch.log(1 - self), self.new_full((), -100)
    ) - target * torch.maximum(torch.log(self), self.new_full((), -100))
    if weight is not None:
        loss = loss * weight
    return apply_loss_reduction(loss, reduction)


@register_decomposition(aten.binary_cross_entropy_backward)
@pw_cast_for_opmath
def binary_cross_entropy_backward(
    grad_output: Tensor,
    self: Tensor,
    target: Tensor,
    weight: Optional[Tensor] = None,
    reduction: int = Reduction.MEAN.value,
) -> Tensor:
    EPSILON = 1e-12
    result = grad_output * (self - target) / torch.clamp(self * (1 - self), min=EPSILON)
    if weight is not None:
        result = result * weight
    if reduction == Reduction.MEAN.value:
        result = result / self.numel()
    return result


@register_decomposition(aten._euclidean_dist)
def _euclidean_dist(x1: Tensor, x2: Tensor) -> Tensor:
    x1_norm = x1.pow(2).sum(-1, True)
    x1_pad = torch.ones_like(x1_norm, memory_format=torch.contiguous_format)
    x2_norm = x2.pow(2).sum(-1, True)
    x2_pad = torch.ones_like(x2_norm, memory_format=torch.contiguous_format)
    x1_ = torch.cat([x1.mul(-2), x1_norm, x1_pad], -1)
    x2_ = torch.cat([x2, x2_pad, x2_norm], -1)
    result = x1_.matmul(x2_.mT)
    return result.clamp_min(0).sqrt()


@register_decomposition(aten.slice_backward)
def slice_backward(
    grad_output: Tensor,
    input_sizes: List[int],
    dim: int,
    start: int,
    end: int,
    step: int,
):
    grad_input = grad_output.new_zeros(input_sizes)
    return torch.slice_scatter(grad_input, grad_output, dim, start, end, step)


@register_decomposition(aten.select_backward)
def select_backward(grad_output: Tensor, input_sizes: List[int], dim: int, index: int):
    grad_input = grad_output.new_zeros(input_sizes)
    return torch.select_scatter(grad_input, grad_output, dim, index)


@register_decomposition(aten.diagonal_backward)
def diagonal_backward(
    grad_output: Tensor, input_sizes: List[int], offset: int, dim1: int, dim2: int
):
    grad_input = grad_output.new_zeros(input_sizes)
    return torch.diagonal_scatter(grad_input, grad_output, offset, dim1, dim2)


@register_decomposition(aten._softmax_backward_data)
@pw_cast_for_opmath
def _softmax_backward_data(
    grad_output: Tensor, output: Tensor, dim: int, input_dtype: int
):
    new_grad = grad_output * output
    return new_grad - output * torch.sum(new_grad, dim=dim, keepdim=True)


@register_decomposition(aten._log_softmax_backward_data)
@pw_cast_for_opmath
def _log_softmax_backward_data(
    grad_output: Tensor, output: Tensor, dim: int, input_dtype: int
):
    grad_input = grad_output - torch.exp(output) * torch.sum(
        grad_output, dim=dim, keepdim=True
    )
    return grad_input


# TODO: the type annotations on arguments are not quite right


@register_decomposition(aten.im2col_backward)
def im2col_backward(
    grad_output: Tensor,
    input_size: List[int],
    kernel_size: List[int],
    dilation: List[int],
    padding: List[int],
    stride: List[int],
) -> Tensor:
    return F.fold(grad_output, input_size, kernel_size, dilation, padding, stride)  # type: ignore[arg-type]


@register_decomposition(aten.col2im_backward)
def col2im_backward(
    grad_output: Tensor,
    kernel_size: List[int],
    dilation: List[int],
    padding: List[int],
    stride: List[int],
) -> Tensor:
    return F.unfold(grad_output, kernel_size, dilation, padding, stride)  # type: ignore[arg-type]


@register_decomposition(aten.masked_fill.Scalar)
def masked_fill_Scalar(self: Tensor, mask: Tensor, value: float) -> Tensor:
    return torch.where(mask, utils.dtype_to_type(self.dtype)(value), self)


@register_decomposition(aten.masked_fill.Tensor)
def masked_fill_Tensor(self: Tensor, mask: Tensor, value: Tensor) -> Tensor:
    return torch.where(mask, value, self)


@register_decomposition(aten.native_dropout_backward)
@pw_cast_for_opmath
def native_dropout_backward(grad_output: Tensor, mask: Tensor, scale: float):
    return grad_output * (mask.type_as(grad_output) * scale)


@register_decomposition(aten.logit_backward.default)
@pw_cast_for_opmath
def logit_backward(
    grad_output: Tensor, self: Tensor, eps: Optional[float] = None
) -> Tensor:
    if eps is not None:
        lo = eps
        hi = 1.0 - lo
        return torch.where(
            torch.logical_and(self >= lo, self <= hi),
            grad_output / (self * (1.0 - self)),
            self.new_zeros(()),
        )
    else:
        return torch.where(
            torch.logical_and(self >= 0.0, self <= 1.0),
            grad_output / (self * (1.0 - self)),
            self.new_full((), float("nan")),
        )


@register_decomposition(aten.native_dropout)
def native_dropout(input: Tensor, p: float, train: Optional[bool]):
    if train:
        bool_mask = torch.rand_like(input) > p
        res = bool_mask * input * float(1.0 / (1.0 - p))
        return (res, bool_mask)
    else:
        return (input, torch.ones_like(input, dtype=torch.bool))


# TODO: Correct the type promotion semantics
@register_decomposition(aten._softmax)
@pw_cast_for_opmath
def _softmax(x: Tensor, dim: int, half_to_float: bool):
    x_max = torch.amax(x, dim, keepdim=True)
    unnormalized = torch.exp(x - x_max)
    return unnormalized / torch.sum(unnormalized, dim, keepdim=True)


# TODO: Correct the type promotion semantics
@register_decomposition(aten._log_softmax)
@pw_cast_for_opmath
def _log_softmax(x: Tensor, dim: int, half_to_float: bool):
    x_max = torch.amax(x, dim, keepdim=True)
    shifted = x - x_max
    shifted_logsumexp = torch.log(torch.sum(torch.exp(shifted), dim, keepdim=True))
    return shifted - shifted_logsumexp


@register_decomposition(aten.addcdiv)
@pw_cast_for_opmath
def addcdiv(self: Tensor, tensor1: Tensor, tensor2: Tensor, value: float = 1):
    return self + value * (tensor1 / tensor2)


# Remove special case when https://github.com/pytorch/pytorch/pull/72949 is landed.
@register_decomposition(aten.addcmul)
@pw_cast_for_opmath
def addcmul(self: Tensor, tensor1: Tensor, tensor2: Tensor, value: float = 1):
    if self.is_floating_point() or self.is_complex():
        return self + value * tensor1 * tensor2
    else:
        return self + int(value) * tensor1 * tensor2


@register_decomposition(aten.rsub.Tensor)
def rsub_Tensor(self: Tensor, other: Tensor, alpha: float = 1) -> Tensor:
    return torch.sub(other, self, alpha=alpha)


@register_decomposition(aten.rsub.Scalar)
def rsub_Scalar(self: Tensor, other: float, alpha: float = 1) -> Tensor:
    return torch.sub(other, self, alpha=alpha)


@register_decomposition(aten.embedding)
def embedding(
    weight: Tensor,
    indices: Tensor,
    padding_idx: int = -1,
    scale_grad_by_freq: bool = False,
    sparse: bool = False,
) -> Tensor:
    assert weight.dim() == 2, "'weight' must be 2-D"
    # TODO: Assert not ported over yet
    #   auto indices_arg = TensorArg(indices, "indices", 1);
    #   checkScalarTypes("embedding", indices_arg, {kLong, kInt});

    if indices.dim() == 1:
        return weight.index_select(0, indices)

    size = list(indices.shape)
    for d in weight.shape[1:]:
        size.append(d)

    return weight.index_select(0, indices.reshape(-1)).view(size)


# TODO: Correct the type promotion semantics
@register_decomposition(aten.embedding_dense_backward)
def embedding_dense_backward(
    grad_output: Tensor,
    indices: Tensor,
    num_weights: int,
    padding_idx: int,
    scale_grad_by_freq: bool,
):
    numel = indices.numel()
    grad = grad_output.view(numel, grad_output.size(-1))
    grad_weight = grad_output.new_zeros((num_weights, grad_output.shape[-1]))
    indices_rank1 = indices.reshape(numel)
    if scale_grad_by_freq:
        counts = indices.new_zeros((num_weights,))
        ones = indices.new_ones((numel,))
        counts = counts.index_put([indices_rank1], ones, accumulate=True)
        grad_weights_scale = counts[indices_rank1]
        grad = grad / grad_weights_scale.unsqueeze(1)
    skip_padding = (indices_rank1 != padding_idx).unsqueeze(1)
    skip_padding = skip_padding.expand_as(grad)
    zero_grad = torch.full_like(grad, 0)
    return grad_weight.index_put(
        [indices_rank1], torch.where(skip_padding, grad, zero_grad), accumulate=True
    )


def prod(x: List[int]):
    r = 1
    for i in x:
        r *= i
    return r


@register_decomposition(aten.split_with_sizes)
def split_with_sizes(
    self: Tensor, split_sizes: List[int], dim: int = 0
) -> List[Tensor]:
    num_splits = len(split_sizes)
    splits = []
    start_idx = 0
    for i in range(num_splits):
        length = split_sizes[i]
        splits.append(self.narrow(dim, start_idx, length))
        start_idx += length
    return splits


@register_decomposition(aten.split.Tensor)
def split(self: Tensor, split_size: int, dim: int = 0) -> List[Tensor]:
    input_sizes = self.shape
    dim_size = input_sizes[dim]
    if split_size == 0:
        assert dim_size == 0
        return [self]
    chunks = (dim_size + split_size - 1) // split_size
    split_sizes = [split_size for i in range(chunks)]
    split_sizes[chunks - 1] = split_size - (split_size * chunks - dim_size)
    return torch.split(self, split_sizes, dim)


# TODO: this doesn't appear to have enough precision in bfloat16
@register_decomposition(aten.addmm)
@pw_cast_for_opmath
def addmm(self: Tensor, mat1: Tensor, mat2: Tensor, beta: int = 1, alpha: int = 1):
    if not self.is_floating_point() and not self.is_complex():
        beta = int(beta)
        alpha = int(alpha)
    out = alpha * torch.mm(mat1, mat2)
    if beta == 0:
        return out
    return beta * self + out


# This computes the mean and variance along the specifized normalization dims,
# then normalizes along those dims. Finally, it returns the mean and variance of
# the normalized dims. Note that it intentionally leaves outputs upcasted.
# Example:
# input: [2, 3, 4, 5], norm_dims: [1, 3]
# mean: [2, 1, 4, 1]
def normalize(input, norm_dims, eps):
    computation_dtype = utils.get_computation_dtype(input.dtype)
    input_acc = input.to(dtype=computation_dtype)
    biased_var = torch.var(input_acc, dim=norm_dims, unbiased=False, keepdim=True)
    mean = torch.mean(input_acc, dim=norm_dims, keepdim=True)
    rstd = torch.rsqrt(biased_var + eps)

    out = (input - mean) * rstd
    return out, mean, rstd


@register_decomposition(aten.native_group_norm.default, disable_meta=True)
def native_group_norm(
    input: Tensor,
    weight: Optional[Tensor],
    bias: Optional[Tensor],
    N: int,
    C: int,
    HxW: int,
    group: int,
    eps: float,
) -> Tuple[Tensor, Tensor, Tensor]:
    orig_shape = input.shape
    input = input.view(N, group, C // group, HxW)
    reduction_dims = [2, 3]
    out, mean, rstd = normalize(input, reduction_dims, eps)
    mean = _squeeze_multiple(mean, reduction_dims)
    rstd = _squeeze_multiple(rstd, reduction_dims)
    out = out.view(orig_shape)
    if weight is not None:
        weight = _unsqueeze_to_dim(weight, out.dim() - 1)
        out = out * weight
    if bias is not None:
        bias = _unsqueeze_to_dim(bias, out.dim() - 1)
        out = out + bias

    out = out.to(dtype=input.dtype)
    mean = mean.to(dtype=input.dtype)
    rstd = rstd.to(dtype=input.dtype)
    return (out, mean, rstd)


def _maybe_cast(x: Optional[Tensor], dtype) -> Optional[Tensor]:
    if x is not None:
        return x.to(dtype)
    return x


# TODO: Take a closer look at the type promotion semantics
@register_decomposition(aten.native_layer_norm_backward)
def native_layer_norm_backward(
    grad_out: Tensor,
    input: Tensor,
    normalized_shape: List[int],
    mean: Tensor,
    rstd: Tensor,
    weight: Optional[Tensor],
    bias: Optional[Tensor],
    output_mask: List[bool],
) -> Tuple[Optional[Tensor], Optional[Tensor], Optional[Tensor]]:
    input_shape = input.shape
    input_ndim = input.dim()
    computation_dtype = utils.get_computation_dtype(input.dtype)
    grad_out_cast, input_cast, weight_cast, bias_cast = [
        x.to(computation_dtype) if x is not None else x
        for x in (grad_out, input, weight, bias)
    ]
    assert grad_out_cast is not None

    axis = input_ndim - len(normalized_shape)
    inner_dims = input_shape[axis:]
    outer_dims = input_shape[:axis]
    inner_dim_indices: List[int] = []
    outer_dim_indices: List[int] = []
    for i in range(input_ndim):
        if i >= axis:
            inner_dim_indices.append(i)
        else:
            outer_dim_indices.append(i)

    N = prod(inner_dims)  # type: ignore[arg-type]
    M = prod(outer_dims)  # type: ignore[arg-type]
    if M <= 0 or N <= 0:
        return (
            input.new_zeros(input_shape),
            input.new_zeros(input_shape[axis:]),
            input.new_zeros(input_shape[axis:]),
        )

    x_hat = (input_cast - mean) * rstd
    if weight_cast is not None:
        grad_x_hat = grad_out_cast * weight_cast
    else:
        grad_x_hat = grad_out_cast
    a = grad_x_hat * N
    b = torch.sum(grad_x_hat, inner_dim_indices, True)
    c1 = torch.mul(grad_x_hat, x_hat)
    c2 = torch.sum(c1, inner_dim_indices, True)
    c3 = torch.mul(x_hat, c2)

    inner = a - b - c3
    d_input: Optional[Tensor] = None
    d_weight: Optional[Tensor] = None
    d_bias: Optional[Tensor] = None
    if output_mask[0]:
        d_input = (rstd / N) * inner

    if output_mask[1] and weight_cast is not None:
        if len(outer_dim_indices) > 0:
            d_weight = torch.sum(grad_out_cast * x_hat, outer_dim_indices, False)
        else:
            d_weight = grad_out_cast * x_hat

    if output_mask[2] and bias_cast is not None:
        if len(outer_dim_indices) > 0:
            d_bias = torch.sum(grad_out_cast, outer_dim_indices, False)
        else:
            d_bias = grad_out_cast

    return (
        _maybe_cast(d_input, input.dtype),
        _maybe_cast(d_weight, input.dtype),
        _maybe_cast(d_bias, input.dtype),
    )


@register_decomposition(aten.native_batch_norm)
def native_batch_norm(
    input: Tensor,
    weight: Optional[Tensor],
    bias: Optional[Tensor],
    running_mean: Optional[Tensor],
    running_var: Optional[Tensor],
    training: bool,
    momentum: float,
    eps: float,
) -> Tuple[Tensor, Tensor, Tensor]:
    reduction_dims = [0] + list(range(2, input.dim()))
    computation_dtype = utils.get_computation_dtype(input.dtype)
    if training:
        output, mean, rstd = normalize(input, reduction_dims, eps)

        save_mean = _squeeze_multiple(mean, reduction_dims)
        save_rstd = _squeeze_multiple(rstd, reduction_dims)
        if running_mean is not None:
            running_mean.copy_(momentum * save_mean + (1 - momentum) * running_mean)
        if running_var is not None:
            n = input.numel() / input.shape[1]
            # This doesn't strictly match eager's numerics, which accumulates var sum and then directly applies the correction
            # But... that would require re-implementing var here, for negligible numerics gain on a tensor whose
            # numerics probably don't matter.
            unbiased_var = torch.var(input, reduction_dims, unbiased=False) * (
                n / (n - 1)
            )
            running_var.copy_(momentum * unbiased_var + (1 - momentum) * running_var)
    else:
        assert running_mean is not None and running_var is not None
        running_mean = running_mean.to(dtype=computation_dtype)
        running_var = running_var.to(dtype=computation_dtype)
        mean = running_mean
        invstd = 1 / (torch.sqrt(running_var + eps))
        # Very annoying inconsistency where CPU and CUDA give different shapes
        if input.device.type != "cpu":
            save_mean = running_mean
            save_rstd = invstd
        else:
            save_mean = input.new_zeros((0,))
            save_rstd = input.new_zeros((0,))
        mean = _unsqueeze_to_dim(mean, input.dim() - 1)
        invstd = _unsqueeze_to_dim(invstd, input.dim() - 1)
        output = (input - mean) * invstd

    if weight is None:
        weight = input.new_ones(())

    if bias is None:
        bias = input.new_zeros(())

    weight = _unsqueeze_to_dim(weight, input.dim() - 1)
    bias = _unsqueeze_to_dim(bias, input.dim() - 1)
    output = output * weight + bias
    if input.device.type == "cpu":
        save_mean = save_mean.to(dtype=input.dtype)
        save_rstd = save_rstd.to(dtype=input.dtype)
    return output.to(dtype=input.dtype), save_mean, save_rstd


@register_decomposition(aten.clamp_min)
def clamp_min(self: Tensor, min: float):
    return torch.clamp(self, min=min)


@register_decomposition(aten.clamp_max)
def clamp_max(self: Tensor, max: float):
    return torch.clamp(self, max=max)


@register_decomposition(aten._fused_dropout)
@pw_cast_for_opmath
def _fused_dropout_decomposition(input, p, generator=None):
    mask = (torch.rand_like(input) < p).to(dtype=torch.uint8)
    res = mask.type_as(input) * input * (1.0 / p)
    return (res, mask)


@register_decomposition(aten.xlogy.Tensor)
@pw_cast_for_int_to_real
def xlogy(self: Tensor, other: Tensor) -> Tensor:
    return aten.where(
        aten.isnan(self),
        self,
        aten.where(
            self == aten.new_zeros(self, ()),
            aten.new_zeros(self, ()),
            self * aten.log(other),
        ),
    )


@register_decomposition(aten.var.correction)
@reduction_complex_to_real
def var_correction(
    x: Tensor,
    dims: Optional[List[int]],
    correction: Optional[int] = None,
    keepdim: bool = False,
):
    if dims is None:
        dims = []

    if x.is_complex():
        # For complex, calculate variance of real and imaginary components
        # separately then add to get overall variance.
        real_in = x.real
        var_real = torch.var(real_in, dims, correction=correction, keepdim=keepdim)
        imag_in = x.imag
        var_imag = torch.var(imag_in, dims, correction=correction, keepdim=keepdim)
        return var_real + var_imag

    if correction is None:
        correction = 0

    if len(dims) == 0:
        n = prod(x.shape)  # type: ignore[arg-type]
    else:
        n = 1
        for dim in dims:
            n *= x.shape[dim]

    mean = torch.mean(x, dims, True)
    sub = x - mean
    sq = sub * sub
    sum = torch.sum(sq, dims, keepdim)

    if correction:
        n = n - correction

    return sum / n


@register_decomposition(aten.std.correction)
@reduction_complex_to_real
def std_decomposition(
    x: Tensor, dims: List[int], correction: int = 0, keepdim: bool = False
):
    return torch.sqrt(torch.var(x, dims, correction=correction, keepdim=keepdim))


# Questionable decompositions
# This is only valid if we're running the graph without autograd, such as if the backward pass has been traced.
# Note that this decomposition causes issues with in-place ops
<<<<<<< HEAD
@register_decomposition([aten.detach, aten.lift, aten.lift_fresh, aten.alias], disable_meta=True)
=======
@register_decomposition(
    [aten.detach, aten.lift, aten.lift_fresh, aten.alias], disable_meta=True
)
>>>>>>> 709cfa99
def nop_decomposition(x):
    return x


@register_decomposition(aten.cudnn_batch_norm)
def cudnn_batch_norm(
    input: Tensor,
    weight: Tensor,
    bias: Optional[Tensor],
    running_mean: Optional[Tensor],
    running_var: Optional[Tensor],
    training: bool,
    exponential_average_factor: float,
    epsilon: float,
):
    a, b, c = aten.native_batch_norm(
        input,
        weight,
        bias,
        running_mean,
        running_var,
        training,
        exponential_average_factor,
        epsilon,
    )
    # Cudnn return running mean and variance when training is True
    if training:
        return (a, b, c, input.new_zeros((0,), dtype=torch.uint8))
    return (
        a,
        input.new_zeros((0,)),
        input.new_zeros((0,)),
        input.new_zeros((0,), dtype=torch.uint8),
    )


@register_decomposition(aten.cudnn_batch_norm_backward)
def cudnn_batch_norm_backward(
    input: Tensor,
    grad_output: Tensor,
    weight: Tensor,
    running_mean: Optional[Tensor],
    running_var: Optional[Tensor],
    save_mean: Optional[Tensor],
    save_var: Optional[Tensor],
    epsilon: float,
    reserveSpace: Tensor,
):
    return aten.native_batch_norm_backward(
        grad_output,
        input,
        weight,
        running_mean,
        running_var,
        save_mean,
        save_var,
        True,
        epsilon,
        [True, True, True],
    )


@register_decomposition(aten.transpose.int)
def transpose_int(self: Tensor, dim0: int, dim1: int) -> Tensor:
    dim0, dim1 = utils.canonicalize_dims(self.dim(), (dim0, dim1))  # type: ignore[misc]

    if self.dim() <= 1:
        return self

    if dim0 == dim1:
        return self
    perm = list(range(self.dim()))
    perm[dim0], perm[dim1] = perm[dim1], perm[dim0]
    return torch.permute(self, perm)


def _squeeze_multiple(self: Tensor, dims: List[int]) -> Tensor:
    ndim = self.dim()
    wrapped_dims = utils.canonicalize_dims(ndim, dims)
    assert isinstance(wrapped_dims, tuple)
    for idx in range(ndim - 1, -1, -1):
        if idx in wrapped_dims:
            self = self.squeeze(idx)
    return self


@register_decomposition(aten.logsumexp.default)
@pw_cast_for_int_to_real
def logsumexp(self: Tensor, dim: List[int], keepdim: bool = False) -> Tensor:
    if self.numel() == 0:
        return torch.sum(torch.exp(self), dim, keepdim).log()
    maxes = torch.amax(self, dim, keepdim=True)
    maxes_squeezed = maxes if keepdim else _squeeze_multiple(maxes, dim)
    maxes_squeezed = torch.masked_fill(
        maxes_squeezed, maxes_squeezed.abs() == float("inf"), 0
    )
    result = torch.sum(torch.exp(self - maxes), dim, keepdim)
    return result.log().add(maxes_squeezed)


# nb: Should use acc_t, not op_math
@register_decomposition(aten.log_sigmoid_forward)
@out_wrapper("output", "buffer")
@pw_cast_for_opmath
def log_sigmoid_forward(self: Tensor) -> Tuple[Tensor, Tensor]:
    min = torch.minimum(self.new_zeros(()), self)
    z = torch.exp(-torch.abs(self))
    if self.is_cuda:
        buffer = self.new_zeros((0,))
    else:
        buffer = z
    return min - torch.log1p(z), buffer


# The implementation matches torch.ops.aten.norm
# torch.ops.aten.norm only supports numeric p, does not support Frobenius norm or nuclear norm
# For 2-norm and -2 matrix norm, it doesn't compute the singular values, it just compute the norm the same as when p > 2.
@register_decomposition([aten.norm.Scalar, aten.norm.ScalarOpt_dim])
@reduction_complex_to_real
def norm(self: Tensor, p: float = 2, dim: List[int] = None, keepdim: bool = False):
    if dim is None:
        dim = []

    if p == 0:
        return (self != 0).sum(dim, keepdim=keepdim)
    elif p == float("inf"):
        return self.abs().amax(dim, keepdim=keepdim)
    elif p == -float("inf"):
        return self.abs().amin(dim, keepdim=keepdim)

    def fast_pow(x, ord):
        if ord == 1.0:
            return x
        elif ord == 2.0:
            return x.square()
        elif ord == 0.5:
            return x.sqrt()
        else:
            return x.pow(ord)

    if not (p % 2.0 == 0.0 and utils.is_float_dtype(self.dtype)):
        self = self.abs()

    return fast_pow(fast_pow(self, p).sum(dim, keepdim=keepdim), 1.0 / p)


@register_decomposition(torch.ops.aten.kl_div_backward)
@pw_cast_for_opmath
def kl_div_backward(
    grad_output: Tensor,
    self: Tensor,
    target: Tensor,
    reduction: int = Reduction.MEAN.value,
    log_target: bool = False,
) -> Tensor:
    if not log_target:
        grad_input = torch.where(target > 0, -target * grad_output, 0)
    else:
        grad_input = -target.exp() * grad_output
    if reduction == Reduction.MEAN.value:
        return grad_input / self.numel()
    return grad_input<|MERGE_RESOLUTION|>--- conflicted
+++ resolved
@@ -1100,13 +1100,9 @@
 # Questionable decompositions
 # This is only valid if we're running the graph without autograd, such as if the backward pass has been traced.
 # Note that this decomposition causes issues with in-place ops
-<<<<<<< HEAD
-@register_decomposition([aten.detach, aten.lift, aten.lift_fresh, aten.alias], disable_meta=True)
-=======
 @register_decomposition(
     [aten.detach, aten.lift, aten.lift_fresh, aten.alias], disable_meta=True
 )
->>>>>>> 709cfa99
 def nop_decomposition(x):
     return x
 
