--- conflicted
+++ resolved
@@ -938,11 +938,7 @@
         reference_percentile (float, optional): The denominator to find the relative scale of the 100th percentile
             Should be between 0 and 1
             Default: 0.975
-<<<<<<< HEAD
-        fraction_batches_used_threshold (float, optional): Threshold to ensure enough batches used in outlier calculations
-=======
         fraction_batches_used_threshold (float, optional): Threshold of fraction of batches per channel to determine outlier
->>>>>>> a2f38d0e
             If fraction is below this, we deem number of samples used to calculate outliers as insignificant and alert user
             regardless of whether we detected outliers or not in channel to take a closer look at channel results
             Should be between 0 and 1
