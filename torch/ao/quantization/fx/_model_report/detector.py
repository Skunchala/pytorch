from typing import Any, Dict, Set, Tuple, Callable, List

import torch
import torch.nn as nn
import torch.nn.qat as nnqat
from abc import ABC, abstractmethod
from torch.ao.quantization.fake_quantize import FakeQuantize
from torch.ao.quantization.fx.graph_module import GraphModule
from torch.ao.quantization.observer import ObserverBase
from torch.ao.quantization.fx._model_report.model_report_observer import ModelReportObserver
from torch.ao.quantization.qconfig import QConfig
from torch.ao.quantization.quantize import is_activation_post_process

# Adding base class for detectors
class DetectorBase(ABC):
    r""" Base Detector Module
    Any detector class should derive from this class.

    Concrete detectors should follow the same general API, which includes:
    - A method to calculate and return observer insertion points
        - Should return both the fqns and the Observer class to insert
    - A method to return a report based on the the detector
        - Should return a str-based report and dict info in Tuple[str,Dict] format
    """

    def __init__(self):
        super().__init__()

    @abstractmethod
    def determine_observer_insert_points(self, model) -> Dict:
        r"""
        Args
            model (nn.Module or subclass): model to find observer insertion points

        Returns a Dict mapping from unique observer fqns (where we want to insert them) to a Dict.
            This dict maps string keys to detector specific information
        """
        pass

    @abstractmethod
    def get_detector_name(self) -> str:
        r""" Returns the name of the current detector """
        pass

    def _get_targeting_node(self, prepared_fx_model: GraphModule, target_fqn: str) -> torch.fx.node.Node:
        r"""
        Takes in a GraphModule and the target_fqn and finds the node whose target is this fqn.

        If it's not found, it means it is most likely inside a fused layer
            We just go one layer up in terms of the fqn we are searching for until we find parent node
            If we get to empty string, then we know that it doesn't exist

        The reason for the recursion is that if the model that we are looking for got fused,
        we will have module fqn as e.g. x.linear.0 but the graph will only have a node for the fused module,
        which would have fqn as x.linear so they will not match.
        To handle this, if we don't match, we then take off the last bit of the fqn e.g. x.linear.0 -> x.linear,
        or more generally foo.bar.baz -> foo.bar and search again, this will allow us to locate the correct module
        even in cases with fusion

        Args:
            prepared_fx_model (GraphModule):  The prepared Fx GraphModule
            target_fqn (str): The fqn of the layer we are trying to target

        Returns the node object we are trying to add observers around
        """
        for node in prepared_fx_model.graph.nodes:
            # if the node's target is our target, return it
            if node.target == target_fqn:
                return node

        # getting here means node not found
        # if no "." we are already at base and failed
        parent_fqn_sep_index = target_fqn.rfind(".")
        if parent_fqn_sep_index == -1:
            raise ValueError("passed in target_fqn not found in graph's targets.")
        else:
            # recursively call it with parent fqn
            return self._get_targeting_node(prepared_fx_model, target_fqn[:parent_fqn_sep_index])

    @abstractmethod
    def generate_detector_report(self, model) -> Tuple[str, Dict[str, Any]]:
        r"""
        Args
            model (nn.Module or subclass): model to find observer insertion points

        Returns a Tuple of two elements:
            Str: string report of the suggested improvements
            Dict: contains useful data collected by the observer pertinent to this report
        """
        pass

class PerChannelDetector(DetectorBase):
    r""" This class is used to detect if any Linear or Conv layers in a model utilize per_channel quantization.
        Only Linear and Conv layers can use per_channel as of now so only these two are currently checked.

        per_channel quantization can lead to major benefits in the form of accuracy.
        Therefore, if the backend used by the user supports it, it is recommended to use

        Args:
            backend (str, optional): the backend the user wishes to use in production
                Default value is current torch.backends.quantized.engine
    """

    # Default map for representing supported per channel quantization modules for different backends
    DEFAULT_BACKEND_PER_CHANNEL_SUPPORTED_MODULES: Dict[str, Set[Any]] = {
        "fbgemm": set([nn.Linear, nn.Conv1d, nn.Conv2d, nn.Conv3d, nnqat.Linear, nnqat.Conv1d, nnqat.Conv2d, nnqat.Conv3d]),
        "qnnpack": set([nn.Linear, nn.Conv1d, nn.Conv2d, nn.Conv3d, nnqat.Linear, nnqat.Conv1d, nnqat.Conv2d, nnqat.Conv3d]),
        "onednn": set([nn.Linear, nn.Conv1d, nn.Conv2d, nn.Conv3d, nnqat.Linear, nnqat.Conv1d, nnqat.Conv2d, nnqat.Conv3d]),
    }

    def __init__(self, backend: str = torch.backends.quantized.engine):
        super().__init__()

        # store the backend information
        self.backend_chosen = backend
        self.supported_modules = set([])
        if self.backend_chosen in self.DEFAULT_BACKEND_PER_CHANNEL_SUPPORTED_MODULES:
            self.supported_modules = self.DEFAULT_BACKEND_PER_CHANNEL_SUPPORTED_MODULES[self.backend_chosen]
        else:
            raise ValueError("Not configured to work with {}. Try a different default backend".format(self.backend_chosen))

    def get_detector_name(self) -> str:
        r""" returns the string name of this detector"""
        return "per_channel_detector"

    def determine_observer_insert_points(self, model: nn.Module) -> Dict:
        r"""
        There is no observers inserted for the PerChannelDetector.

        Returns an empty dictionary since no observers are added or needed
        """
        return {}


    def _detect_per_channel_helper(self, model: nn.Module, per_channel_info: Dict):
        r"""
        determines if per_channel quantization is supported in modules and submodules.

        Returns a dictionary in the higher level _detect_per_channel function.
        Each entry maps the fully-qualified-name to information on whether per_channel quantization.

        Args:
            module: The current module that is being checked to see if it is per_channel qunatizable

        Returns dictionary mapping fqns to if per_channel quantization is possible
        """
        for named_mod in model.named_modules():

            # get the fully qualified name and check if in list of modules to include and list of modules to ignore
            fqn, module = named_mod

            # asserts for MyPy
            assert isinstance(fqn, str) and isinstance(per_channel_info["per_channel_status"], dict)

            is_in_include_list = sum(list(map(lambda x: isinstance(module, x), self.supported_modules))) > 0

            # check if the module per_channel is supported
            # based on backend
            per_channel_supported = False

            if is_in_include_list:
                per_channel_supported = True

                # assert statement for MyPy
                q_config_file = module.qconfig
                assert isinstance(q_config_file, QConfig)

                # this object should either be fake quant or observer
                q_or_s_obj = module.qconfig.weight.p.func()
                assert isinstance(q_or_s_obj, FakeQuantize) or isinstance(q_or_s_obj, ObserverBase)

                per_channel_used = False  # will be true if found in qconfig

                if hasattr(q_or_s_obj, "ch_axis"):  # then we know that per_channel quantization used

                    # all fake quants have channel axis so need to check is_per_channel
                    if isinstance(q_or_s_obj, FakeQuantize):
                        if hasattr(q_or_s_obj, "is_per_channel") and q_or_s_obj.is_per_channel:
                            per_channel_used = True
                    elif isinstance(q_or_s_obj, ObserverBase):
                        # should be an observer otherwise
                        per_channel_used = True
                    else:
                        raise ValueError("Should be either observer or fake quant")

                per_channel_info["per_channel_status"][fqn] = {
                    "per_channel_supported": per_channel_supported,
                    "per_channel_used": per_channel_used,
                }

        return per_channel_info

    def generate_detector_report(self, model: nn.Module) -> Tuple[str, Dict[str, Any]]:
        r"""Checks if any Linear or Conv layers in the model utilize per_channel quantization.
        Only Linear and Conv layers can use per_channel as of now so only these two are currently checked.

        Looks at q_config format and backend to determine if per_channel can be utilized.
        Uses the DEFAULT_BACKEND_PER_CHANNEL_SUPPORTED_MODULES structure to determine support

        Args:
            model: The prepared and calibrated model we want to check if using per_channel

        Returns a tuple with two elements:
            String report of potential actions to improve model (if per_channel quantization is available in backend)
            Dictionary mapping per_channel quantizable elements to:
                whether per_channel quantization is supported by the backend
                if it is being utilized in the current model
        """

        # store information on submodules and if per_channel quantization is supported and used as well as qconfig information
        per_channel_info = {"backend": self.backend_chosen, "per_channel_status": {}}

        # run the helper function to populate the dictionary
        per_channel_info = self._detect_per_channel_helper(model, per_channel_info)

        # String to let the user know of further optimizations
        further_optims_str = "Further Optimizations for backend {}: \n".format(self.backend_chosen)

        # assert for MyPy check
        assert isinstance(per_channel_info["per_channel_status"], dict)

        optimizations_possible = False
        for fqn in per_channel_info["per_channel_status"]:
            fqn_dict = per_channel_info["per_channel_status"][fqn]
            if fqn_dict["per_channel_supported"] and not fqn_dict["per_channel_used"]:
                optimizations_possible = True
                further_optims_str += "Module {module_fqn} can be configured to use per_channel quantization.\n".format(
                    module_fqn=fqn
                )

        if optimizations_possible:
            further_optims_str += (
                "To use per_channel quantization, make sure the qconfig has a per_channel weight observer."
            )
        else:
            further_optims_str += "No further per_channel optimizations possible."

        # return the string and the dictionary form of same information
        return (further_optims_str, per_channel_info)


class DynamicStaticDetector(DetectorBase):
    r"""
    Determines whether dynamic or static quantization is more appropriate for a given module.

    Takes advantage of the ModelReportObserver that records range information.
    Stationary distribution of data are strictly above tolerance level for the comparison statistic:

        S = average_batch_activation_range/epoch_activation_range

    Nonstationary distributions are below or at the tolerance level for this metric.

    If the distribution of data right after the module is non-stationary, recommend dynamic quantization
        Otherwise recommend static quantization

    Args:
        tolerance (float, optional): The threshold where S metric is stationary above and non-stationary otherwise. Default: 0.5
    """
    # names for the pre and post observers that are inserted
    DEFAULT_PRE_OBSERVER_NAME = "model_report_pre_observer"
    DEFAULT_POST_OBSERVER_NAME = "model_report_post_observer"

    # naming conventions for stationary vs non-stationary data
    DEFAULT_STATIONARY = "stationary"
    DEFAULT_NON_STATIONARY = "non-stationary"

    # naming conventions for the keys of the return module info
    DEFAULT_TOLERANCE_KEY = "tolerance"
    DEFAULT_DYNAMIC_REC_KEY = "dynamic_recommended"
    DEFAULT_PRE_OBS_COMP_STAT_KEY = "pre_observer_comp_stat"
    DEFAULT_POST_OBS_COMP_STAT_KEY = "post_observer_comp_stat"
    DEFAULT_PRE_OBS_DATA_DIST_KEY = "pre_observer_data_dist"
    DEFAULT_POST_OBS_DATA_DIST_KEY = "post_observer_data_dist"

    # modules that are supported both dynamic and static for this report function
    DEFAULT_DYNAMIC_STATIC_CHECK_SUPPORTED = set([nn.Linear])

    def __init__(self, tolerance=0.5):
        super().__init__()

        # set tolerance level and initialize a set to keep track of useful fqn locations
        self.tolerance = tolerance
        self.useful_observer_fqns: Set[str] = set([])

    def determine_observer_insert_points(self, prepared_fx_model: GraphModule) -> Dict[str, Dict[str, Any]]:
        r"""
        Determines where observers need to be inserted for the Dynamic vs Static detector.
        For this detector, we want to place observers on either side of linear layers in the model.

        Currently inserts observers for:
            linear layers

        Args:
            prepared_fx_model (GraphModule):  The prepared Fx GraphModule

        Returns a Dict mapping from unique observer fqns (where we want to insert them) to a Dict with:
            key "target_node" -> the node we are trying to observe with this observer (torch.fx.node.Node)
            key "insert_observer" -> the observer we wish to insert (ObserverBase)
            key "insert_post" -> True if this is meant to be a post-observer for target_node, False if pre-observer
            key "observer_args" -> The arguments that are meant to be passed into the observer
        """

        # observer for this detector is ModelReportObserver
        obs_ctr = ModelReportObserver

        # return dict
        obs_fqn_to_info: Dict[str, Dict[str, Any]] = {}

        for fqn, module in prepared_fx_model.named_modules():
            # make sure module is supported
            if self._is_supported(module, insert=True):
                # if it's a supported type, we want to get node and add observer insert locations
                targeted_node = self._get_targeting_node(prepared_fx_model, fqn)

                # add entry for pre-observer
                pre_obs_fqn = fqn + "." + self.DEFAULT_PRE_OBSERVER_NAME

                obs_fqn_to_info[pre_obs_fqn] = {
                    "target_node": targeted_node,
                    "insert_observer": obs_ctr(),
                    "insert_post": False,
                    "observer_args": targeted_node.args
                }

                # add entry for post-observer
                post_obs_fqn = fqn + "." + self.DEFAULT_POST_OBSERVER_NAME

                obs_fqn_to_info[post_obs_fqn] = {
                    "target_node": targeted_node,
                    "insert_observer": obs_ctr(),
                    "insert_post": True,
                    "observer_args": (targeted_node,)
                }

        return obs_fqn_to_info

    def get_detector_name(self) -> str:
        r""" returns the string name of this detector"""
        return "dynamic_vs_static_detector"

    def _is_supported(self, module: nn.Module, insert: bool = False) -> bool:
        r"""Returns whether the given module is supported for observers

        Args
            module: The module to check and ensure is supported
            insert: True if this is check for observer insertion, false if for report gen

        Returns True if the module is supported by observer, False otherwise
        """
        # check to see if module is of a supported type
        is_supported_type = sum(list(map(lambda x: isinstance(module, x), self.DEFAULT_DYNAMIC_STATIC_CHECK_SUPPORTED))) > 0

        # this is check for observer insertion
        if insert:
            return is_supported_type
        else:
            # this is for report gen and we also need to check if it contains observers
            has_obs = hasattr(module, self.DEFAULT_PRE_OBSERVER_NAME) and hasattr(module, self.DEFAULT_POST_OBSERVER_NAME)
            return is_supported_type and has_obs

    def _generate_dict_info(self, model: GraphModule) -> Dict[str, Any]:
        r"""
        Helper function for generate_detector_report that does the generation of the dictionary.
        This process is done as specified in generate_detector_report documentation

        Args:
            model (GraphModule): The prepared and calibrated GraphModule with inserted ModelReportObservers

        Returns a Dictionary mapping modules with ModelReportObservers around them to:
                whether dynamic quantization is recommended
                their S metric of input to module
                whether input to module is stationary or non-stationary
                their S metric of output of module
                whether output of module is stationary or non-stationary
                the tolerance level to decided whether input/output is stationary or non-stationary
        """
        # store modules dynamic vs static information
        module_dynamic_static_info = {}

        # This for loop goes through the modules, and extracts all relavent information into module_dynamic_static_info
        #   This information primary includes whether the data distributions around a supported module is stationary or not
        #   Based on this, it is recorded whether dynamic or static quantization is recommended

        # loop through all submodules included nested ones
        for fqn, module in model.named_modules():
            # if module is Linear has the ModelReportObserver attached to it
            if self._is_supported(module):
                # get pre and post observers for the module
                pre_obs = getattr(module, self.DEFAULT_PRE_OBSERVER_NAME)
                post_obs = getattr(module, self.DEFAULT_POST_OBSERVER_NAME)

                # get the statistics for each module
                pre_stat = pre_obs.get_batch_to_epoch_ratio()
                post_stat = post_obs.get_batch_to_epoch_ratio()

                # record module, pre and post stat, and whether to do dynamic or static based off it
                # true if post observer data distribution is non-stationary, false if it's stationary
                dynamic_recommended = post_stat <= self.tolerance

                # specify the classifications for whether data distributions considered stationary or non-stationary
                pre_obs_dist_classif = self.DEFAULT_STATIONARY if pre_stat > self.tolerance else self.DEFAULT_NON_STATIONARY
                post_obs_dist_classif = self.DEFAULT_STATIONARY if post_stat > self.tolerance else self.DEFAULT_NON_STATIONARY

                # store the set of important information for this module
                module_info = {
                    self.DEFAULT_TOLERANCE_KEY: self.tolerance,
                    self.DEFAULT_DYNAMIC_REC_KEY: dynamic_recommended,
                    self.DEFAULT_PRE_OBS_COMP_STAT_KEY: pre_stat,
                    self.DEFAULT_PRE_OBS_DATA_DIST_KEY: pre_obs_dist_classif,
                    self.DEFAULT_POST_OBS_COMP_STAT_KEY: post_stat,
                    self.DEFAULT_POST_OBS_DATA_DIST_KEY: post_obs_dist_classif,
                }

                module_dynamic_static_info[fqn] = module_info

        return module_dynamic_static_info

    def generate_detector_report(self, model: GraphModule) -> Tuple[str, Dict[str, Any]]:
        r"""
        Determines whether dynamic or static quantization is more appropriate for a given module.

        Takes advantage of the ModelReportObserver that records range information.
        Stationary distribution of data are strictly above tolerance level for the comparison statistic:

            S = average_batch_activation_range/epoch_activation_range

        Nonstationary distributions are below or at the tolerance level for this metric.

        If the distribution of data right after the module is non-stationary, recommend dynamic quantization
            Otherwise recommend static quantization

        This will then generate suggestions for dynamic vs static quantization focused around Linear.

        Args:
            model (GraphModule): The prepared and calibrated GraphModule with inserted ModelReportObservers

        Returns a tuple with two elements:
            String report of of whether dynamic or static quantization is recommended for certain modules
            Dictionary mapping modules with ModelReportObservers around them to:
                whether dynamic quantization is recommended
                their S metric of input to module
                whether input to module is stationary or non-stationary
                their S metric of output of module
                whether output of module is stationary or non-stationary
                the tolerance level to decided whether input/output is stationary or non-stationary
        """

        # get the dictionary of the information to format the string report
        module_dynamic_static_info = self._generate_dict_info(model)

        dynamic_vs_static_string = "Dynamic vs. Static Quantization suggestions: \n"

        modules_added: bool = False  # check to make sure at least 1 module added.

        # This for loop goes through the information collected in module_dynamic_static_info and:
        #   Populates the string based report with the information from module_dynamic_static_info
        #   Compiles the complete report by appending relavent formatted strings

        for module_fqn in module_dynamic_static_info.keys():

            # there is at least 1 module for suggestion
            modules_added = True
            module_info = module_dynamic_static_info[module_fqn]
            suggestion_string_template = "For module {} it is suggested to use {} quantization because {}.\n"

            # decide what string formatting values will be
            quantization_type = ""

            quantization_reasoning = "the distribution of data before {} is {} and the distribution after is {}."
            dynamic_benefit = " You will get more accurate results if you use dynamic quantization"
            static_benefit = " You can increase model efficiency if you use static quantization"
            benefit_str = ""

            # strings for if dynamic quantized per tensor is needed
            recommend_per_tensor = " We recommend to add a {} before this module if it is static."
            rec_lay_to_add = "dynamic quantize per tensor layer"
            dynamic_per_tensor_string = recommend_per_tensor.format(rec_lay_to_add)
            dynamic_per_tensor_reasoning_string = (
                " This is because the input to this module has a non-stationary distribution"
            )

            # start composing explanation
            if module_info[self.DEFAULT_DYNAMIC_REC_KEY]:
                quantization_type = "dynamic"
                benefit_str = dynamic_benefit
            else:
                quantization_type = "static"
                benefit_str = static_benefit

            # now set the quantization explanation string
            quantization_reasoning = (
                quantization_reasoning.format(
                    module_fqn, module_info[self.DEFAULT_PRE_OBS_DATA_DIST_KEY], module_info[self.DEFAULT_POST_OBS_DATA_DIST_KEY]
                )
                + benefit_str
            )

            # if we have a non-stationary input -> linear -> stationary we suggested static
            # however, we want to also recommend they add a dynamic quantize per tensor right if this change is made
            if (
                module_info[self.DEFAULT_PRE_OBS_DATA_DIST_KEY] == self.DEFAULT_NON_STATIONARY
                and module_info[self.DEFAULT_POST_OBS_DATA_DIST_KEY] == self.DEFAULT_STATIONARY
            ):
                quantization_reasoning = (
                    quantization_reasoning + dynamic_per_tensor_string + dynamic_per_tensor_reasoning_string
                )

            # format the overall suggestion string with the specific inputs
            module_suggestion_string = suggestion_string_template.format(
                module_fqn, quantization_type, quantization_reasoning
            )

            # append to overall suggestion
            dynamic_vs_static_string += module_suggestion_string

        if not modules_added:
            dynamic_vs_static_string += "No applicable layers for suggestions. Only linear valid.\n"

        # return the string as well as the dictionary of information
        return (dynamic_vs_static_string, module_dynamic_static_info)


class InputWeightEqualizationDetector(DetectorBase):
    r"""
    Determines whether input-weight equalization can help improve quantization for certain modules.

    Specifically, this list of modules includes:
        linear
        conv

    Determines whether input-weight equalization is recommended based on the comp stat:
        s_c = sqrt(w_c/W)/sqrt(i_c/I)
        where:
            w_c is range of weight for channel c, W is range of weight over all channels
            i_c is range of input for channel c, I is range of input over all channels

        if s_c >= threshold or <= 1 / threshold, recommends input-weight equalization

    Args:
        ratio_threshold (float): The threshold for s_c to determine if input-weight equalization is sugggested
            Should be between 0 and 1 (both non-inclusive)
        ch_axis (int, optional): The channel axis being observed to determine input weight equalization
            Default: 1

    * :attr:`ratio_threshold`: The threshold for s_c to determine if input-weight equalization is sugggested
        Should be between 0 and 1

    * :attr:`ch_axis`: The channel axis being observed to determine input weight equalization

    * :attr:`SUPPORTED_MODULES`: This specifies the modules that are supported for input-weight equalization

    * :attr:`DEFAULT_PRE_OBSERVER_NAME`: The name of the pre-observer to be inserted for this detector
    """

    SUPPORTED_MODULES: Set[Callable] = set(
        [nn.Linear, nn.Conv1d, nn.Conv2d, nn.Conv3d, nnqat.Linear, nnqat.Conv1d, nnqat.Conv2d, nnqat.Conv3d]
    )

    # names for the pre and post observers that are inserted
    DEFAULT_PRE_OBSERVER_NAME: str = "model_report_pre_observer"
    DEFAULT_POST_OBSERVER_NAME: str = "model_report_post_observer"

    # string names for keys of info dictionaries
    PER_CHANNEL_MAX_KEY = "per_channel_max"
    PER_CHANNEL_MIN_KEY = "per_channel_min"
    GLOBAL_MAX_KEY = "global_max"
    GLOBAL_MIN_KEY = "global_min"

    # keys for return dict of recommendations
    RECOMMENDED_KEY = "input_weight_equalization_recommended"
    COMP_METRIC_KEY = "channel_comparison_metrics"
    THRESHOLD_KEY = "threshold"
    CHANNEL_KEY = "channel_axis_selected"
    INPUT_INFO_KEY = "input_range_info"
    WEIGHT_INFO_KEY = "weight_range_info"

    # default weight and info strings
    WEIGHT_STR = "weight"
    INPUT_STR = "input"

    def __init__(self, ratio_threshold: float, ch_axis: int = 1):
        # ensure passed in inputs are valid
        if ratio_threshold <= 0 or ratio_threshold >= 1:
            raise ValueError("Make sure threshold is > 0 and < 1")

        # intialize attributes based on args
        self.ratio_threshold: float = ratio_threshold
        self.ch_axis: int = ch_axis

    def _is_supported(self, module: nn.Module, insert: bool = False) -> bool:
        r"""Returns whether the given module is supported for observers

        Args
            module: The module to check and ensure is supported
            insert: True if this is check for observer insertion, false if for report gen

        Returns True if the module is supported by observer, False otherwise
        """
        # check to see if module is of a supported type
        is_supported_type = sum(list(map(lambda x: type(module) is x, self.SUPPORTED_MODULES))) > 0

        # this is check for observer insertion
        if insert:
            return is_supported_type
        else:
            # this is for report gen and we also need to check if it contains observers
            has_obs = hasattr(module, self.DEFAULT_PRE_OBSERVER_NAME)
            return is_supported_type and has_obs

    def determine_observer_insert_points(self, prepared_fx_model: GraphModule) -> Dict[str, Dict[str, Any]]:
        r"""Determines where observers need to be inserted for the Input Weight Equalization Detector.
        For this detector, we want to place observers in front of supported layers.

        Currently inserts observers for:
            linear layers
            conv layers

        Args:
            prepared_fx_model (GraphModule):  The prepared Fx GraphModule

        Returns a Dict mapping from unique observer fqns (where we want to insert them) to a Dict with:
            key "target_node" -> the node we are trying to observe with this observer (torch.fx.node.Node)
            key "insert_observer" -> the observer we wish to insert (ObserverBase)
            key "insert_post" -> True if this is meant to be a post-observer for target_node, False if pre-observer
            key "observer_args" -> The arguments that are meant to be passed into the observer
        """

        # observer for this detector is ModelReportObserver
        obs_ctr = ModelReportObserver

        # return dict
        obs_fqn_to_info: Dict[str, Dict[str, Any]] = {}

        for fqn, module in prepared_fx_model.named_modules():
            # check to see if module is of a supported type
            if self._is_supported(module, insert=True):
                # if it's a supported type, we want to get node and add observer insert locations
                targeted_node = self._get_targeting_node(prepared_fx_model, fqn)

                # add entry for pre-observer
                pre_obs_fqn = fqn + "." + self.DEFAULT_PRE_OBSERVER_NAME

                obs_fqn_to_info[pre_obs_fqn] = {
                    "target_node": targeted_node,
                    "insert_observer": obs_ctr(ch_axis=self.ch_axis),
                    "insert_post": False,
                    "observer_args": targeted_node.args,
                }

        return obs_fqn_to_info

    def get_detector_name(self) -> str:
        r"""Returns the name of this detector"""
        return "input_weight_equalization_detector"

    def _extract_input_info(self, model: GraphModule) -> Dict[str, Dict]:
        r"""
        Takes in a callibrated GraphModule and then finds the relevant observers.
        It then extracts the input information for each observer returns it

        Args
            model (GraphModule): The prepared and calibrated GraphModule with inserted ModelReportObservers

        Returns a dict mapping relavent module fqns (str) to a dict with keys:
            "per_channel_max" : maps to the per_channel max values
            "per_channel_min" : maps to the per_channel min values
            "global_max" : maps to the global max recorded
            "global_min" : maps to the global min recorded
        """

        # return dictionary mapping observer fqns to desired info
        input_info: Dict[str, Dict] = {}

        for fqn, module in model.named_modules():
            # if module is supported and it has a pre-observer
            if self._is_supported(module):
                # get pre observer for the module
                pre_obs = getattr(module, self.DEFAULT_PRE_OBSERVER_NAME)

                input_info[fqn] = {
                    self.PER_CHANNEL_MAX_KEY: pre_obs.max_val,
                    self.PER_CHANNEL_MIN_KEY: pre_obs.min_val,
                    self.GLOBAL_MAX_KEY: max(pre_obs.max_val),
                    self.GLOBAL_MIN_KEY: min(pre_obs.min_val),
                }

        return input_info

    def _extract_weight_info(self, model: GraphModule) -> Dict[str, Dict]:
        r"""
        Takes in a callibrated GraphModule and then finds the relavent observers.
        It then extracts the weight information for each layer an observer is attached to.

        Args
            model (GraphModule): The prepared and calibrated GraphModule with inserted ModelReportObservers

        Returns a dict mapping module fqns (str) to a dict with keys:
            "per_channel_max" : maps to the per_channel max values
            "per_channel_min" : maps to the per_channel min values
            "global_max" : maps to the global max recorded
            "global_min" : maps to the global min recorded
        """
        # return dictionary mapping observer fqns to desired info
        weight_info: Dict[str, Dict] = {}

        for fqn, module in model.named_modules():
            # if module is supported and it has a pre-observer
            if self._is_supported(module):
                # we don't need actual observer, just the module weights
                # calculate min and max vals
                min_val, max_val = torch.aminmax(module.weight, dim=self.ch_axis)

                # flatten entries since conv can have multiple dimensions
                min_val = torch.flatten(min_val)
                max_val = torch.flatten(max_val)

                weight_info[fqn] = {
                    self.PER_CHANNEL_MAX_KEY: max_val,
                    self.PER_CHANNEL_MIN_KEY: min_val,
                    self.GLOBAL_MAX_KEY: max(max_val),
                    self.GLOBAL_MIN_KEY: min(min_val),
                }

        return weight_info

    def _calculate_range_ratio(self, info_dict: Dict, info_str: str, module_fqn: str) -> torch.Tensor:
        r"""
        Takes in an info dict and calculates the s_c matrix.

        Args:
            info_dict (dict): A dictionary of either input or weight range info
            info_str (str): A str describing whether currently looking at weight or input info
                Either "weight" or "input"
            module_fqn (str): The fqn of the module we are looking at

        Returns a tensor of values, where each value is the s_c stat for a different channel
        """
        # calculate the ratios of the info
        per_channel_range = info_dict[self.PER_CHANNEL_MAX_KEY] - info_dict[self.PER_CHANNEL_MIN_KEY]
        global_range = info_dict[self.GLOBAL_MAX_KEY] - info_dict[self.GLOBAL_MIN_KEY]

        if global_range == 0:
            range_zero_explanation = "We recommend removing this channel as it doesn't provide any useful information."
            raise ValueError(
                "The range of the {} data for module {} is 0, which means you have a constant value channel. {}".format(
                    info_str, module_fqn, range_zero_explanation
                )
            )

        ratio = per_channel_range / global_range

        return ratio

    def _generate_comparision_values(self, input_info: Dict, weight_info: Dict) -> Dict[str, torch.Tensor]:
        r"""
        Takes in the information on the min and max values of the inputs and weights and:
            Calculates the comp stat for each channel: s_c = sqrt(w_c/W)/sqrt(i_c/I)

        Args:
            input_info (dict): A dict mapping each observer to input range information
            weight_info (dict): A dict mapping each observer to weight range information

        Returns a dict mapping relavent observer fqns (str) to a 1-D tensor.
            Each value is a different s_c value for a different channel
        """
        # create return dictionary for each observer
        module_fqn_to_channel: Dict[str, torch.Tensor] = {}

        # for each module (both passed in dicts should have same keys)
        for module_fqn in input_info:

            # raise error if not in weight info
            if module_fqn not in weight_info:
                raise KeyError("Unable to find weight range stats for module {}".format(module_fqn))

            # calculate the ratios of the weight info and input info
            weight_ratio = self._calculate_range_ratio(weight_info[module_fqn], self.WEIGHT_STR, module_fqn)
            input_ratio = self._calculate_range_ratio(input_info[module_fqn], self.INPUT_STR, module_fqn)

            # calculate the s metric per channel
            s = torch.sqrt(weight_ratio) / torch.sqrt(input_ratio)

            # add to dictionary
            module_fqn_to_channel[module_fqn] = s

        # return compiled observer ratios
        return module_fqn_to_channel

    def _generate_dict_info(self, input_info: Dict, weight_info: Dict, comp_stats: Dict) -> Dict[str, Dict]:
        r"""
        Helper function for generate_detector_report that does the generation of the dictionary.
        This process is done as specified in generate_detector_report documentation

        Args:
            input_info (dict): A dict mapping each module to input range information
            weight_info (dict): A dict mapping each module to weight range information
            comp_stats (dict): A dict mapping each module to its corresponding comp stat

        Returns a dictionary mapping each module with relavent ModelReportObservers around them to:
            whether input weight equalization is recommended
            their s_c metric compared to the threshold
            the threshold used to make the recommendation
            the channel used for recording data
            the input channel range info
            the weight channel range info
        """
        # store modules input weight equalization info
        input_weight_equalization_info: Dict[str, Dict] = {}

        # for each module we add seperate set of suggestions
        for module_fqn in input_info:

            # get relavent info for this module
            mod_input_info: Dict = input_info[module_fqn]
            mod_weight_info: Dict = weight_info[module_fqn]
            mod_comp_stat: Dict = comp_stats[module_fqn]

            # decide if each channel should have input weight equalization or not
            channel_rec_vals: list = []

            for val in mod_comp_stat:
                float_rep: float = val.item()

                # decide if recommending input weight equalization
                recommended: bool = float_rep >= self.ratio_threshold and float_rep <= 1 / self.ratio_threshold
                channel_rec_vals.append(recommended)

            # build the return dict input
            input_weight_equalization_info[module_fqn] = {
                self.RECOMMENDED_KEY: channel_rec_vals,
                self.COMP_METRIC_KEY: mod_comp_stat,
                self.THRESHOLD_KEY: self.ratio_threshold,
                self.CHANNEL_KEY: self.ch_axis,
                self.INPUT_INFO_KEY: mod_input_info,
                self.WEIGHT_INFO_KEY: mod_weight_info,
            }

        # return our compiled info for each module
        return input_weight_equalization_info

    def generate_detector_report(self, model: GraphModule) -> Tuple[str, Dict[str, Any]]:
        r"""
        Determines whether input weight equalization is appropriate for a given module.

        Takes advantage of the ModelReport Observer which records per channel information of input range
        It then uses the passed in weight info inconjunction to compute the desired ratio
        Finally, it gives suggestions based on this information for each module of interest

        Args:
            model (GraphModule): The prepared and calibrated GraphModule with inserted ModelReportObservers
            weight_info (Dict): Maps modules of interest to information on their weights to be analyzed

        Returns a tuple with two elements:
            String report of of whether input weight equalization is recommended for certain modules
            Dictionary mapping modules of interest to:
                whether input weight equalization is recommended
                their s_c metric compared to the threshold
                the threshold used to make the recommendation
                the channel used for recording data
                the input channel range info
                the weight channel range info
        """

        # find the range of inputs
        input_values: Dict[str, Dict] = self._extract_input_info(model)

        # find the range of weights
        weight_values: Dict[str, Dict] = self._extract_weight_info(model)

        # calculate per_channel comparision statistic s_c
        comp_stats: Dict[str, torch.Tensor] = self._generate_comparision_values(input_values, weight_values)

        # generate the return dictionary
        input_weight_equalization_info: Dict[str, Dict] = self._generate_dict_info(input_values, weight_values, comp_stats)

        # now we can generate report based on this information
        input_weight_string = "Input-Weight Equalization suggestions: \n"

        # some strings to be formatted depending on module we are adding
        module_suggestion_str = "For Module {} looked at with axis {} we suggest: \n"
        channel_suggestion_str = "\tFor channel {}, we suggest {} input weight equalization because {}\n"
        use_str = "to use"
        no_use_str = "to not use"
        input_weight_benefit_str = "we expect significant reduction in quantization error."
        input_weight_non_benefit_reasoning = "the scales of the input vs. weight with regards to their ranges."
        input_weight_non_benefit_str = "we don't expect much improvement from input-weight equalization based on {}"

        # added module check
        added_module: bool = False

        # compile the suggestion string
        for module_fqn in input_weight_equalization_info:
            # we added at least 1 module
            added_module = True
            # add the module level description
            input_weight_string += module_suggestion_str.format(module_fqn, self.ch_axis)

            mod_info: Dict[str, Any] = input_weight_equalization_info[module_fqn]

            # look at each individual channel and add a suggestion
            for index, channel_suggested in enumerate(mod_info[self.RECOMMENDED_KEY]):
                if channel_suggested:
                    channel_str = channel_suggestion_str.format(index, use_str, input_weight_benefit_str)
                    input_weight_string += channel_str
                else:
                    non_benefit_str = input_weight_non_benefit_str.format(input_weight_non_benefit_reasoning)
                    channel_str = channel_suggestion_str.format(index, no_use_str, non_benefit_str)
                    input_weight_string += channel_str

        # if no modules looked at, amend return string
        if not added_module:
            input_weight_string += "No applicable layers for suggestions. Only linear and conv valid.\n"

        # return a tuple with the string explanation and the compiled dict info
        return (input_weight_string, input_weight_equalization_info)


class OutlierDetector(DetectorBase):
    r"""
    Determines whether there are significant outliers in activation data around a certain layer.

    This is ideally used in conjunction with information on stationary vs. non-stationary distribution:
        If the data is stationary, and there are significant outliers, then we want to flag them
        We want to do this on a per channel basis for detecting outliers

    Determines whether activation data is flagged as outlier based on if data is stationary and:
        p_r = avg(100th percentile / "reference_percentile"th percentile)
        where:
            p_r is average percentile ratio across all batches in the epoch
            reference_percentile is a percentile values between 0 and 100 exclusive

        if p_r is above some threshold, then we consider the activations to have significant outliers

    Args:
        ratio_threshold (float, optional): The threshold for p_r to determine if there are outliers in activations
            Should be >= 1
            Default: 3.5
        reference_percentile (float, optional): The denominator to find the relative scale of the 100th percentile
            Should be between 0 and 1
            Default: 0.975
        statistical_threshold (float, optional): Fraction of batches to determine outliers per channel should be above this
            Should be between 0 and 1
            Default: 0.95
        ch_axis (int, optional): The channel axis being observed to determine input weight equalization
            Default: 1

    * :attr:`ratio_threshold`: The threshold for p_r to determine if there are outliers in activations
        The p_r value (average ratio of 100th percentile/reference_percentile) is compared to ratio_threshold
        If it is significantly greater, then we consider it an outlier
        This threshold was calculated based on the ratio of the percentiles in a normal distribution

    * :attr:`reference_percentile`: The denominator of the top fraction to find the relative scale of the 100th percentile
        Should be between 0 and 1

    * :attr:`statistical_threshold`: The fraction of batches to determine outliers for each channel should be above this
        Some batches may not be used because of 0-based errors, so this is to ensure a good amount of the total batches are used
        Should be between 0 and 1

    * :attr:`ch_axis`: The channel axis being observed to determine outliers

    * :attr:`DEFAULT_PRE_OBSERVER_NAME`: The name of the pre-observer to be inserted for this detector
    """

    # names for the pre observers that are inserted
    DEFAULT_PRE_OBSERVER_NAME: str = "model_report_pre_observer"

    # names for dict keys
    OUTLIER_KEY = "outliers_detected"
    NUM_BATCHES_KEY = "batches_used"
    SUFFICIENT_BATCHES_KEY = "sufficient_batches"
    COMP_METRIC_KEY = "percentile_ratios"
    RATIO_THRES_KEY = "ratio_threshold"
    REF_PERCENTILE_KEY = "reference_percentile"
    CHANNEL_AXIS_KEY = "channel_axis"
    MAX_VALS_KEY = "per_channel_max"

    def __init__(
        self,
        ratio_threshold: float = 3.5,
        reference_percentile: float = 0.975,
        statistical_threshold: float = 0.95,
        ch_axis: int = 1,
    ):
        # initialize the variables of interest
        self.ratio_threshold = ratio_threshold

        # make sure passed in percentile is valid
        assert reference_percentile >= 0 and reference_percentile <= 1
        assert statistical_threshold >= 0 and statistical_threshold <= 1
        self.reference_percentile = reference_percentile
        self.statistical_threshold = statistical_threshold
        self.ch_axis = ch_axis

    def get_detector_name(self) -> str:
        r"""Returns the name of this detector"""
        return "outlier_detector"

    def _supports_insertion(self, module: nn.Module) -> bool:
        r"""Returns whether the given module is supported for observers insertion

        Any module that doesn't have children and isn't an observer itself is supported

        Args
            module: The module to check and ensure is supported

        Returns True if the module is supported by observer, False otherwise
        """
        # case for insertion of module
        # check if the module has any children and isn't observer
        num_children = len(list(module.children()))
        return num_children == 0 and not is_activation_post_process(module)
        # check to see if module is of a supported type
        num_children = len(list(module.children()))
        is_supported_type = num_children == 0 and not isinstance(module, ObserverBase)

    def _supports_report_gen(self, module: nn.Module) -> bool:
        r"""Returns whether the given module is supported for report generation

        Any module that has a model report pre-observer is supported

        Args
            module: The module to check and ensure is supported

        Returns True if the module is supported by observer, False otherwise
        """
        return hasattr(module, self.DEFAULT_PRE_OBSERVER_NAME)

    def determine_observer_insert_points(self, prepared_fx_model: GraphModule) -> Dict[str, Dict[str, Any]]:
        r""" Determines where observers need to be inserted for the Outlier Detector.

        For this detector, we want to place observers in front of supported layers.

        Currently inserts observers for:
            all layers that do not have children (leaf level layers)

        Args:
            prepared_fx_model (GraphModule):  The prepared Fx GraphModule

        Returns a Dict mapping from unique observer fqns (where we want to insert them) to a Dict with:
            key "target_node" -> the node we are trying to observe with this observer (torch.fx.node.Node)
            key "insert_observer" -> the observer we wish to insert (ObserverBase)
            key "insert_post" -> True if this is meant to be a post-observer for target_node, False if pre-observer
            key "observer_args" -> The arguments that are meant to be passed into the observer
        """
        # observer for this detector is ModelReportObserver
        obs_ctr = ModelReportObserver

        # return dict
        obs_fqn_to_info: Dict[str, Dict[str, Any]] = {}

        for fqn, module in prepared_fx_model.named_modules():
            # check to see if module is of a supported type
            if self._supports_insertion(module):
                # if it's a supported type, we want to get node and add observer insert locations
                targeted_node = self._get_targeting_node(prepared_fx_model, fqn)

                # add entry for pre-observer
                pre_obs_fqn = fqn + "." + self.DEFAULT_PRE_OBSERVER_NAME

                obs_fqn_to_info[pre_obs_fqn] = {
                    "target_node": targeted_node,
                    "insert_observer": obs_ctr(ch_axis=self.ch_axis, comp_percentile=self.reference_percentile),
                    "insert_post": False,
                    "observer_args": targeted_node.args,
                }

        return obs_fqn_to_info

    def _calculate_outlier_info(
            self, percentile_ratios: torch.Tensor, counted_batches: torch.Tensor, total_batches: int
    ) -> Dict[str, List[bool]]:
        r"""
        Gives info on whether the percentile ratios cacluated would be considered outliers
        Also gives information on whether the collected data is statistically significant to make this claim

        Args:
            percentile_ratios (torch.Tensor): The average percentile_ratios per channel calculated by the observer
            counted_batches (torch.Tensor): The number of batches used for average calculation per tensor
            total_batches (int): The total number of batches that passed through observer in this epoch

        Returns a dictionary mapping:
            "outliers_detected" : list of bools per channel that are true if it is considered an outlier
            "above_sample_threshold_count": if o_r was >= statistical_threshold:
                where o_r = counted_batches / total_batches
        """
        outlier_dict: Dict[str, List[bool]] = {self.OUTLIER_KEY: [], self.SUFFICIENT_BATCHES_KEY: []}

        # get both as flattened lists for easy mapping
        ratios_list: List = percentile_ratios.tolist()
        num_batches_list: List = counted_batches.tolist()

        # calculate whether channels were statistically significant
<<<<<<< HEAD
        significant_size = [
            True if batch_size / total_batches >= self.statistical_threshold else False for batch_size in num_batches_list
        ]
=======
        significant_size = [batch_size >= 30 for batch_size in num_batches_list]
>>>>>>> 758299b6
        outlier_dict[self.SUFFICIENT_BATCHES_KEY] = significant_size

        # calculate for each channel whether it's an outlier or not based on ratio
        outlier_detected = [ratio > self.ratio_threshold for ratio in ratios_list]
        outlier_dict[self.OUTLIER_KEY] = outlier_detected

        # return the dictionary with the two lists
        return outlier_dict

    def _generate_info_dict(self, model: GraphModule) -> Dict[str, Dict]:
        r"""
        Helper function for generate_detector_report that does the generation of the dictionary.
        This process is done as specified in generate_detector_report documentation

        Args:
            model (GraphModule): The prepared and calibrated GraphModule with inserted ModelReportObservers

        Returns a dict mapping relavent module fqns to:
            whether there were outliers found in activation before
            the number of batches used for each channel
            whether fraction of applicable batches used is above statistical_threshold
            their p_r metric compared to the threshold
            the threshold used to make the recommendation
            the reference_percentile used to make the recommendation
            the channel axis used to determine individual channels
            the per channel max values
        """
        # return dictionary mapping observer fqns to desired info
        info_dict: Dict[str, Dict] = {}

        for fqn, module in model.named_modules():
            # if module is supported and it has a pre-observer
            if self._supports_report_gen(module):
                # get pre observer for the module
                pre_obs: ModelReportObserver = getattr(module, self.DEFAULT_PRE_OBSERVER_NAME)

                # get the number of batches and calculated ratio thresholds
                num_batches: torch.Tensor = pre_obs.percentile_batches_tracked
                average_ratios: torch.Tensor = pre_obs.average_percentile_ratio
                total_batches: int = pre_obs.num_batches_tracked

                # also get the max values
                max_vals: torch.Tensor = pre_obs.max_val

                # we have to specifically modify how we are recording negative ratio for pre-relu layers
                for index, ratio_val in enumerate(average_ratios):
                    # check if we have a negative ratio
                    # a ratio might be negative if we have a situation where the 100th percentile is
                    # > 0 while the nth percentile is < 0, in which case this would not be detected
                    # as an outlier. Since we care more about magnitude, we make it positive.
                    if ratio_val.item() < 0:
                        # first make it positive
                        average_ratios[index] = -ratio_val

                    if ratio_val.item() < 1:
                        # if it's less than 1 we have the flip it as well
                        average_ratios[index] = 1 / ratio_val

                outlier_calcs = self._calculate_outlier_info(average_ratios, num_batches, total_batches)

                # calculate whether ratios were outliers
                info_dict[fqn] = {
                    self.CHANNEL_AXIS_KEY: self.ch_axis,
                    self.REF_PERCENTILE_KEY: self.reference_percentile,
                    self.RATIO_THRES_KEY: self.ratio_threshold,
                    self.COMP_METRIC_KEY: average_ratios,
                    self.NUM_BATCHES_KEY: num_batches,
                    self.OUTLIER_KEY: outlier_calcs[self.OUTLIER_KEY],
                    self.SUFFICIENT_BATCHES_KEY: outlier_calcs[self.SUFFICIENT_BATCHES_KEY],
                    self.MAX_VALS_KEY: max_vals
                }

        return info_dict

    def generate_detector_report(self, model: GraphModule) -> Tuple[str, Dict[str, Any]]:
        r"""
        Determines whether input weight equalization is appropriate for a given module.

        Takes advantage of the ModelReport Observer which records the relavent percentile information

        Args:
            model (GraphModule): The prepared and calibrated GraphModule with inserted ModelReportObservers

        Returns a tuple with two elements:
            String report of of whether there are outliers in the activations around certain modules
            Dictionary mapping modules of interest to:
                whether there were outliers found in activation before
                the number of batches used for each channel
                whether fraction of applicable batches used is above statistical_threshold
                their p_r metric compared to the threshold
                the threshold used to make the recommendation
                the reference_percentile used to make the recommendation
                the channel axis used to determine individual channels
                the per channel max values
        """
        # generate the information dictionary of outlier information
        info_dict = self._generate_info_dict(model)

        # now we can generate report based on this information
        outlier_string = "Outlier detection report: \n"

        # added module check
        added_module: bool = False

        # some strings to be formatted depending on module we are adding
        module_suggestion_str = "For Module {} looked at with axis {}: \n"
        channel_suggestion_str = "\tFor channel {}, we found outliers in the preceding activation data with {}.\n"
        channel_max_value_str = "a max value across all batches of {}"
        note_string = "Note: outlier detection is only reliable for {}. We recommend {} to ensure the most accurate results."
        note_distribution = "stationary distributions"
        note_rec = "running the static vs. dynamic detector to ensure activation data before modules above is stationary"

        # compile the suggestion string
        for module_fqn in info_dict:
            # get module specific info
            mod_info: Dict[str, Any] = info_dict[module_fqn]
            # check to see if we already added high level model desc
            added_model_desc = False
            # look at each individual channel and add a suggestion
            for index, outlier_detected in enumerate(mod_info[self.OUTLIER_KEY]):
                if outlier_detected:
                    # we found at least 1 outlier
                    if not added_model_desc:
                        # add the module level description
                        outlier_string += module_suggestion_str.format(module_fqn, self.ch_axis)
                        added_model_desc = True

                    # we mark that we found at least one outlier
                    added_module = True
                    max_value_found_str = channel_max_value_str.format(mod_info[self.MAX_VALS_KEY][index])
                    channel_str = channel_suggestion_str.format(index, max_value_found_str)
                    outlier_string += channel_str


        # if found outlier, give suggestion, else give default response
        if added_module:
            # compose the note string
            note_composed = note_string.format(note_distribution, note_rec)
            outlier_string += note_composed
        else:
            outlier_string += "There were no outliers found in the activations.\n"

        return (outlier_string, info_dict)<|MERGE_RESOLUTION|>--- conflicted
+++ resolved
@@ -939,6 +939,8 @@
             Should be between 0 and 1
             Default: 0.975
         statistical_threshold (float, optional): Fraction of batches to determine outliers per channel should be above this
+            If fraction is below this, we deem number of samples used to calculate outliers as insignificant and alert user
+            regardless of whether we detected outliers or not in channel to take a closer look at channel results
             Should be between 0 and 1
             Default: 0.95
         ch_axis (int, optional): The channel axis being observed to determine input weight equalization
@@ -1080,7 +1082,7 @@
 
         Returns a dictionary mapping:
             "outliers_detected" : list of bools per channel that are true if it is considered an outlier
-            "above_sample_threshold_count": if o_r was >= statistical_threshold:
+            "sufficient_batches": if o_r was >= statistical_threshold:
                 where o_r = counted_batches / total_batches
         """
         outlier_dict: Dict[str, List[bool]] = {self.OUTLIER_KEY: [], self.SUFFICIENT_BATCHES_KEY: []}
@@ -1090,13 +1092,9 @@
         num_batches_list: List = counted_batches.tolist()
 
         # calculate whether channels were statistically significant
-<<<<<<< HEAD
         significant_size = [
-            True if batch_size / total_batches >= self.statistical_threshold else False for batch_size in num_batches_list
+            batch_size / total_batches >= self.statistical_threshold for batch_size in num_batches_list
         ]
-=======
-        significant_size = [batch_size >= 30 for batch_size in num_batches_list]
->>>>>>> 758299b6
         outlier_dict[self.SUFFICIENT_BATCHES_KEY] = significant_size
 
         # calculate for each channel whether it's an outlier or not based on ratio
