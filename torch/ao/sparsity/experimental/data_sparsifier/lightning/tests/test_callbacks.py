from torch.ao import sparsity
import torch
import pytorch_lightning as pl
import torch.nn as nn
from typing import List
from torch.ao.sparsity.experimental.data_sparsifier.lightning.callbacks.data_sparsity import (
    PostTrainingDataSparsity,
    TrainingAwareDataSparsity
)
from torch.ao.sparsity.experimental.data_sparsifier.lightning.callbacks._data_sparstity_utils import _get_valid_name
from torch.ao.sparsity.experimental.data_sparsifier.base_data_sparsifier import SUPPORTED_TYPES
<<<<<<< HEAD
import warnings
import math
from torch.nn.utils.parametrize import is_parametrized
=======
from torch.testing._internal.common_utils import TestCase
from torch.testing._internal.common_utils import run_tests
>>>>>>> 9085850f


class DummyModel(nn.Module):
    def __init__(self, iC: int, oC: List[int]):
        super().__init__()
        self.linears = nn.Sequential()
        self.emb = nn.Embedding(1024, 32)
        self.emb_bag = nn.EmbeddingBag(1024, 32)
        i = iC
        for idx, c in enumerate(oC):
            self.linears.append(nn.Linear(i, c, bias=False))
            if idx < len(oC) - 1:
                self.linears.append(nn.ReLU())
            i = c


class DummyLightningModule(pl.LightningModule):
    def __init__(self, iC: int, oC: List[int]):
        super().__init__()
        self.model = DummyModel(iC, oC)

    def forward(self):
        pass


<<<<<<< HEAD
class StepSLScheduler(sparsity.BaseDataScheduler):
    """The sparsity param of each data group is multiplied by gamma every step_size epochs.
    """
    def __init__(self, data_sparsifier, schedule_param='sparsity_level',
                 step_size=1, gamma=2, last_epoch=-1, verbose=False):

        self.gamma = gamma
        self.step_size = step_size
        super().__init__(data_sparsifier, schedule_param, last_epoch, verbose)

    def get_schedule_param(self):
        if not self._get_sp_called_within_step:
            warnings.warn("To get the last learning rate computed by the scheduler, "
                          "please use `get_last_lr()`.", UserWarning)
        data_groups = self.data_sparsifier.data_groups
        if (self.last_epoch == 0) or (self.last_epoch % self.step_size != 0):
            return {name: config[self.schedule_param] for name, config in data_groups.items()}

        return {name: config[self.schedule_param] * self.gamma for name, config in data_groups.items()}


class TestPostTrainingDataNormSparsifierCallback:
    def _get_callback(self, sparsifier_args):
        callback = PostTrainingDataSparsity(data_sparsifier_type=sparsity.DataNormSparsifier, data_sparsifier_args=sparsifier_args)
        return callback

    def _get_pl_module(self):
        pl_module = DummyLightningModule(100, [128, 256, 16])
        return pl_module

    def check_on_validation_start(self, pl_module, callback, sparsifier_args):
        callback.on_validation_start(42, pl_module)  # 42 is a dummy value as trainer not used
=======
class _PostTrainingCallbackTestCase(TestCase):
    def _check_on_fit_end(self, pl_module, callback, sparsifier_args):
        callback.on_fit_end(42, pl_module)  # 42 is a dummy value as trainer not used
>>>>>>> 9085850f

        # check sparsifier config
        for key, value in sparsifier_args.items():
            assert callback.data_sparsifier.defaults[key] == value

        # assert that the model is correctly attached to the sparsifier
        for name, param in pl_module.model.named_parameters():
            valid_name = _get_valid_name(name)
            if type(param) not in SUPPORTED_TYPES:
                assert valid_name not in callback.data_sparsifier.state
                assert valid_name not in callback.data_sparsifier.data_groups
                continue
            assert valid_name in callback.data_sparsifier.data_groups
            assert valid_name in callback.data_sparsifier.state

            mask = callback.data_sparsifier.get_mask(name=valid_name)

            # assert that some level of sparsity is achieved
            assert (1.0 - mask.float().mean()) > 0.0

            # make sure that non-zero values in data after squash mask are equal to original values
            sparsified_data = callback.data_sparsifier.get_data(name=valid_name, return_original=False)
            assert torch.all(sparsified_data[sparsified_data != 0] == param[sparsified_data != 0])

    def run_all_checks(self, pl_module, callback, sparsifier_args):
        self._check_on_fit_end(pl_module, callback, sparsifier_args)


class TestPostTrainingCallback(_PostTrainingCallbackTestCase):
    def test_post_training_callback(self):
        sparsifier_args = {
            'sparsity_level': 0.5,
            'sparse_block_shape': (1, 4),
            'zeros_per_block': 4
        }
        callback = PostTrainingDataSparsity(data_sparsifier_type=sparsity.DataNormSparsifier,
                                            data_sparsifier_args=sparsifier_args)
        pl_module = DummyLightningModule(100, [128, 256, 16])

        self.run_all_checks(pl_module, callback, sparsifier_args)

class TestTrainingAwareDataNormSparsifierCallback:
    """Class to test in-training version of lightning callback
    Simulates model training and makes sure that each hook is doing what is expected
    """
    def _get_callback(self, sparsifier_args, scheduler_args):
        callback = TrainingAwareDataSparsity(
            data_sparsifier_type=sparsity.DataNormSparsifier,
            data_sparsifier_args=sparsifier_args,
            data_scheduler_type=StepSLScheduler,
            data_scheduler_args=scheduler_args
        )
        return callback

    def _get_pl_module(self):
        pl_module = DummyLightningModule(100, [128, 256, 16])
        return pl_module

    def check_on_train_start(self, pl_module, callback, sparsifier_args, scheduler_args):

        callback.on_train_start(42, pl_module)  # 42 is a dummy value

        # sparsifier and scheduler instantiated
        assert callback.data_scheduler is not None and callback.data_sparsifier is not None

        for key, value in sparsifier_args.items():
            callback.data_sparsifier.defaults[key] == value

        for key, value in scheduler_args.items():
            assert getattr(callback.data_scheduler, key) == value

    def _simulate_update_param_model(self, pl_module):
        """This function might not be needed as the model is being copied
        during train_epoch_end() but good to have if things change in the future
        """
        for _, param in pl_module.model.named_parameters():
            param.data = param + 1

    def check_on_train_epoch_start(self, pl_module, callback):
        callback.on_train_epoch_start(42, pl_module)
        if callback.data_sparsifier_state_dict is None:
            return

        data_sparsifier_state_dict = callback.data_sparsifier.state_dict()

        # compare container objects
        container_obj1 = data_sparsifier_state_dict['_container']
        container_obj2 = callback.data_sparsifier_state_dict['_container']
        assert len(container_obj1) == len(container_obj2)
        for key, value in container_obj2.items():
            assert key in container_obj1
            assert torch.all(value == container_obj1[key])

        # compare state objects
        state_obj1 = data_sparsifier_state_dict['state']
        state_obj2 = callback.data_sparsifier_state_dict['state']
        assert len(state_obj1) == len(state_obj2)
        for key, value in state_obj2.items():
            assert key in state_obj1
            assert 'mask' in value and 'mask' in state_obj1[key]
            assert torch.all(value['mask'] == state_obj1[key]['mask'])

        # compare data_groups dict
        data_grp1 = data_sparsifier_state_dict['data_groups']
        data_grp2 = callback.data_sparsifier_state_dict['data_groups']
        assert len(data_grp1) == len(data_grp2)
        for key, value in data_grp2.items():
            assert key in data_grp1
            assert value == data_grp1[key]

    def check_on_train_epoch_end(self, pl_module, callback):
        callback.on_train_epoch_end(42, pl_module)
        data_scheduler = callback.data_scheduler
        base_sl = data_scheduler.base_param

        for name, _ in pl_module.model.named_parameters():
            valid_name = _get_valid_name(name)
            mask = callback.data_sparsifier.get_mask(name=valid_name)
            assert (1.0 - mask.float().mean()) > 0

            last_sl = data_scheduler.get_last_param()
            last_epoch = data_scheduler.last_epoch

            log_last_sl = math.log(last_sl[valid_name])
            log_actual_sl = math.log(base_sl[valid_name] * (data_scheduler.gamma ** last_epoch))
            assert log_last_sl == log_actual_sl

    def check_on_train_end(self, pl_module, callback):
        callback.on_train_end(42, pl_module)

        # check that the masks have been squashed
        for name, _ in pl_module.model.named_parameters():
            valid_name = _get_valid_name(name)
            assert not is_parametrized(callback.data_sparsifier._continer, valid_name)

    def run_all_checks(self, sparsifier_args, scheduler_args):
        pl_module = self._get_pl_module()
        callback = self._get_callback(sparsifier_args, scheduler_args)

        self.check_on_train_start(pl_module, callback, sparsifier_args, scheduler_args)

        num_epochs = 5
        for _ in range(0, num_epochs):
            self.check_on_train_epoch_start(pl_module, callback)
            self._simulate_update_param_model(pl_module)
            self.check_on_train_epoch_end(pl_module, callback)


if __name__ == "__main__":
<<<<<<< HEAD
    callback_tester = TestPostTrainingDataNormSparsifierCallback()
    sparsifier_args = {
        'sparsity_level': 0.5,
        'sparse_block_shape': (1, 4),
        'zeros_per_block': 4
    }
    callback_tester.run_all_checks(sparsifier_args)

    callback_tester_ta = TestTrainingAwareDataNormSparsifierCallback()
    scheduler_args = {
        'gamma': 2,
        'step_size': 1
    }

    callback_tester_ta.run_all_checks(sparsifier_args, scheduler_args)
=======
    run_tests()
>>>>>>> 9085850f
<|MERGE_RESOLUTION|>--- conflicted
+++ resolved
@@ -9,14 +9,11 @@
 )
 from torch.ao.sparsity.experimental.data_sparsifier.lightning.callbacks._data_sparstity_utils import _get_valid_name
 from torch.ao.sparsity.experimental.data_sparsifier.base_data_sparsifier import SUPPORTED_TYPES
-<<<<<<< HEAD
+from torch.testing._internal.common_utils import TestCase
+from torch.testing._internal.common_utils import run_tests
 import warnings
 import math
 from torch.nn.utils.parametrize import is_parametrized
-=======
-from torch.testing._internal.common_utils import TestCase
-from torch.testing._internal.common_utils import run_tests
->>>>>>> 9085850f
 
 
 class DummyModel(nn.Module):
@@ -42,7 +39,6 @@
         pass
 
 
-<<<<<<< HEAD
 class StepSLScheduler(sparsity.BaseDataScheduler):
     """The sparsity param of each data group is multiplied by gamma every step_size epochs.
     """
@@ -64,22 +60,9 @@
         return {name: config[self.schedule_param] * self.gamma for name, config in data_groups.items()}
 
 
-class TestPostTrainingDataNormSparsifierCallback:
-    def _get_callback(self, sparsifier_args):
-        callback = PostTrainingDataSparsity(data_sparsifier_type=sparsity.DataNormSparsifier, data_sparsifier_args=sparsifier_args)
-        return callback
-
-    def _get_pl_module(self):
-        pl_module = DummyLightningModule(100, [128, 256, 16])
-        return pl_module
-
-    def check_on_validation_start(self, pl_module, callback, sparsifier_args):
-        callback.on_validation_start(42, pl_module)  # 42 is a dummy value as trainer not used
-=======
 class _PostTrainingCallbackTestCase(TestCase):
     def _check_on_fit_end(self, pl_module, callback, sparsifier_args):
         callback.on_fit_end(42, pl_module)  # 42 is a dummy value as trainer not used
->>>>>>> 9085850f
 
         # check sparsifier config
         for key, value in sparsifier_args.items():
@@ -121,24 +104,12 @@
 
         self.run_all_checks(pl_module, callback, sparsifier_args)
 
-class TestTrainingAwareDataNormSparsifierCallback:
+
+class _TrainingAwareCallbackTestCase(TestCase):
     """Class to test in-training version of lightning callback
     Simulates model training and makes sure that each hook is doing what is expected
     """
-    def _get_callback(self, sparsifier_args, scheduler_args):
-        callback = TrainingAwareDataSparsity(
-            data_sparsifier_type=sparsity.DataNormSparsifier,
-            data_sparsifier_args=sparsifier_args,
-            data_scheduler_type=StepSLScheduler,
-            data_scheduler_args=scheduler_args
-        )
-        return callback
-
-    def _get_pl_module(self):
-        pl_module = DummyLightningModule(100, [128, 256, 16])
-        return pl_module
-
-    def check_on_train_start(self, pl_module, callback, sparsifier_args, scheduler_args):
+    def _check_on_train_start(self, pl_module, callback, sparsifier_args, scheduler_args):
 
         callback.on_train_start(42, pl_module)  # 42 is a dummy value
 
@@ -158,7 +129,8 @@
         for _, param in pl_module.model.named_parameters():
             param.data = param + 1
 
-    def check_on_train_epoch_start(self, pl_module, callback):
+    def _check_on_train_epoch_start(self, pl_module, callback):
+        # check if each component of state dict is being loaded correctly
         callback.on_train_epoch_start(42, pl_module)
         if callback.data_sparsifier_state_dict is None:
             return
@@ -190,7 +162,7 @@
             assert key in data_grp1
             assert value == data_grp1[key]
 
-    def check_on_train_epoch_end(self, pl_module, callback):
+    def _check_on_train_epoch_end(self, pl_module, callback):
         callback.on_train_epoch_end(42, pl_module)
         data_scheduler = callback.data_scheduler
         base_sl = data_scheduler.base_param
@@ -198,16 +170,16 @@
         for name, _ in pl_module.model.named_parameters():
             valid_name = _get_valid_name(name)
             mask = callback.data_sparsifier.get_mask(name=valid_name)
-            assert (1.0 - mask.float().mean()) > 0
+            assert (1.0 - mask.float().mean()) > 0  # some sparsity level achieved
 
             last_sl = data_scheduler.get_last_param()
             last_epoch = data_scheduler.last_epoch
-
+            # check sparsity levels
             log_last_sl = math.log(last_sl[valid_name])
             log_actual_sl = math.log(base_sl[valid_name] * (data_scheduler.gamma ** last_epoch))
             assert log_last_sl == log_actual_sl
 
-    def check_on_train_end(self, pl_module, callback):
+    def _check_on_train_end(self, pl_module, callback):
         callback.on_train_end(42, pl_module)
 
         # check that the masks have been squashed
@@ -215,36 +187,39 @@
             valid_name = _get_valid_name(name)
             assert not is_parametrized(callback.data_sparsifier._continer, valid_name)
 
-    def run_all_checks(self, sparsifier_args, scheduler_args):
-        pl_module = self._get_pl_module()
-        callback = self._get_callback(sparsifier_args, scheduler_args)
-
-        self.check_on_train_start(pl_module, callback, sparsifier_args, scheduler_args)
+    def run_all_checks(self, pl_module, callback, sparsifier_args, scheduler_args):
+        # simulate the training process and check all steps
+        self._check_on_train_start(pl_module, callback, sparsifier_args, scheduler_args)
 
         num_epochs = 5
         for _ in range(0, num_epochs):
-            self.check_on_train_epoch_start(pl_module, callback)
+            self._check_on_train_epoch_start(pl_module, callback)
             self._simulate_update_param_model(pl_module)
-            self.check_on_train_epoch_end(pl_module, callback)
+            self._check_on_train_epoch_end(pl_module, callback)
+
+
+class TestTrainingAwareCallback(_TrainingAwareCallbackTestCase):
+    def test_train_aware_callback(self):
+        sparsifier_args = {
+            'sparsity_level': 0.5,
+            'sparse_block_shape': (1, 4),
+            'zeros_per_block': 4
+        }
+        scheduler_args = {
+            'gamma': 2,
+            'step_size': 1
+        }
+
+        callback = TrainingAwareDataSparsity(
+            data_sparsifier_type=sparsity.DataNormSparsifier,
+            data_sparsifier_args=sparsifier_args,
+            data_scheduler_type=StepSLScheduler,
+            data_scheduler_args=scheduler_args
+        )
+
+        pl_module = DummyLightningModule(100, [128, 256, 16])
+        self.run_all_checks(pl_module, callback, sparsifier_args, scheduler_args)
 
 
 if __name__ == "__main__":
-<<<<<<< HEAD
-    callback_tester = TestPostTrainingDataNormSparsifierCallback()
-    sparsifier_args = {
-        'sparsity_level': 0.5,
-        'sparse_block_shape': (1, 4),
-        'zeros_per_block': 4
-    }
-    callback_tester.run_all_checks(sparsifier_args)
-
-    callback_tester_ta = TestTrainingAwareDataNormSparsifierCallback()
-    scheduler_args = {
-        'gamma': 2,
-        'step_size': 1
-    }
-
-    callback_tester_ta.run_all_checks(sparsifier_args, scheduler_args)
-=======
-    run_tests()
->>>>>>> 9085850f
+    run_tests()