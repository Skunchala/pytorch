--- conflicted
+++ resolved
@@ -200,9 +200,6 @@
   return true;
 }
 
-<<<<<<< HEAD
-template<typename T>
-=======
 inline bool FunctionSchema::isForwardCompatibleWith(
     const FunctionSchema& old,
     std::ostringstream& why_not) const {
@@ -283,7 +280,7 @@
   return true;
 }
 
->>>>>>> ddea6980
+template<typename T>
 inline void FunctionSchema::checkArg(
     const IValue& value,
     const Argument& argument,
